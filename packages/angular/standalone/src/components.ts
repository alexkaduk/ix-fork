/* tslint:disable */
/* auto-generated angular directive proxies */
import { ChangeDetectionStrategy, ChangeDetectorRef, Component, ElementRef, EventEmitter, Output, NgZone } from '@angular/core';

import { ProxyCmp } from './angular-component-lib/utils';

import type { Components } from '@siemens/ix/components';

import { defineCustomElement as defineIxActionCard } from '@siemens/ix/components/ix-action-card.js';
import { defineCustomElement as defineIxApplication } from '@siemens/ix/components/ix-application.js';
import { defineCustomElement as defineIxApplicationHeader } from '@siemens/ix/components/ix-application-header.js';
import { defineCustomElement as defineIxAvatar } from '@siemens/ix/components/ix-avatar.js';
import { defineCustomElement as defineIxBasicNavigation } from '@siemens/ix/components/ix-basic-navigation.js';
import { defineCustomElement as defineIxBlind } from '@siemens/ix/components/ix-blind.js';
import { defineCustomElement as defineIxBreadcrumb } from '@siemens/ix/components/ix-breadcrumb.js';
import { defineCustomElement as defineIxBreadcrumbItem } from '@siemens/ix/components/ix-breadcrumb-item.js';
import { defineCustomElement as defineIxButton } from '@siemens/ix/components/ix-button.js';
import { defineCustomElement as defineIxCard } from '@siemens/ix/components/ix-card.js';
import { defineCustomElement as defineIxCardAccordion } from '@siemens/ix/components/ix-card-accordion.js';
import { defineCustomElement as defineIxCardContent } from '@siemens/ix/components/ix-card-content.js';
import { defineCustomElement as defineIxCardList } from '@siemens/ix/components/ix-card-list.js';
import { defineCustomElement as defineIxCardTitle } from '@siemens/ix/components/ix-card-title.js';
import { defineCustomElement as defineIxCategoryFilter } from '@siemens/ix/components/ix-category-filter.js';
import { defineCustomElement as defineIxCheckbox } from '@siemens/ix/components/ix-checkbox.js';
import { defineCustomElement as defineIxCheckboxGroup } from '@siemens/ix/components/ix-checkbox-group.js';
import { defineCustomElement as defineIxChip } from '@siemens/ix/components/ix-chip.js';
import { defineCustomElement as defineIxCol } from '@siemens/ix/components/ix-col.js';
import { defineCustomElement as defineIxContent } from '@siemens/ix/components/ix-content.js';
import { defineCustomElement as defineIxContentHeader } from '@siemens/ix/components/ix-content-header.js';
import { defineCustomElement as defineIxCustomField } from '@siemens/ix/components/ix-custom-field.js';
import { defineCustomElement as defineIxDateDropdown } from '@siemens/ix/components/ix-date-dropdown.js';
import { defineCustomElement as defineIxDateInput } from '@siemens/ix/components/ix-date-input.js';
import { defineCustomElement as defineIxDatePicker } from '@siemens/ix/components/ix-date-picker.js';
import { defineCustomElement as defineIxDatetimePicker } from '@siemens/ix/components/ix-datetime-picker.js';
import { defineCustomElement as defineIxDivider } from '@siemens/ix/components/ix-divider.js';
import { defineCustomElement as defineIxDrawer } from '@siemens/ix/components/ix-drawer.js';
import { defineCustomElement as defineIxDropdown } from '@siemens/ix/components/ix-dropdown.js';
import { defineCustomElement as defineIxDropdownButton } from '@siemens/ix/components/ix-dropdown-button.js';
import { defineCustomElement as defineIxDropdownHeader } from '@siemens/ix/components/ix-dropdown-header.js';
import { defineCustomElement as defineIxDropdownItem } from '@siemens/ix/components/ix-dropdown-item.js';
import { defineCustomElement as defineIxDropdownQuickActions } from '@siemens/ix/components/ix-dropdown-quick-actions.js';
import { defineCustomElement as defineIxEmptyState } from '@siemens/ix/components/ix-empty-state.js';
import { defineCustomElement as defineIxEventList } from '@siemens/ix/components/ix-event-list.js';
import { defineCustomElement as defineIxEventListItem } from '@siemens/ix/components/ix-event-list-item.js';
import { defineCustomElement as defineIxExpandingSearch } from '@siemens/ix/components/ix-expanding-search.js';
import { defineCustomElement as defineIxFieldLabel } from '@siemens/ix/components/ix-field-label.js';
import { defineCustomElement as defineIxFilterChip } from '@siemens/ix/components/ix-filter-chip.js';
import { defineCustomElement as defineIxFlipTile } from '@siemens/ix/components/ix-flip-tile.js';
import { defineCustomElement as defineIxFlipTileContent } from '@siemens/ix/components/ix-flip-tile-content.js';
import { defineCustomElement as defineIxGroup } from '@siemens/ix/components/ix-group.js';
import { defineCustomElement as defineIxGroupContextMenu } from '@siemens/ix/components/ix-group-context-menu.js';
import { defineCustomElement as defineIxGroupItem } from '@siemens/ix/components/ix-group-item.js';
import { defineCustomElement as defineIxHelperText } from '@siemens/ix/components/ix-helper-text.js';
import { defineCustomElement as defineIxIconButton } from '@siemens/ix/components/ix-icon-button.js';
import { defineCustomElement as defineIxIconToggleButton } from '@siemens/ix/components/ix-icon-toggle-button.js';
import { defineCustomElement as defineIxInput } from '@siemens/ix/components/ix-input.js';
import { defineCustomElement as defineIxInputGroup } from '@siemens/ix/components/ix-input-group.js';
import { defineCustomElement as defineIxKeyValue } from '@siemens/ix/components/ix-key-value.js';
import { defineCustomElement as defineIxKeyValueList } from '@siemens/ix/components/ix-key-value-list.js';
import { defineCustomElement as defineIxKpi } from '@siemens/ix/components/ix-kpi.js';
import { defineCustomElement as defineIxLayoutAuto } from '@siemens/ix/components/ix-layout-auto.js';
import { defineCustomElement as defineIxLayoutGrid } from '@siemens/ix/components/ix-layout-grid.js';
import { defineCustomElement as defineIxLinkButton } from '@siemens/ix/components/ix-link-button.js';
import { defineCustomElement as defineIxMapNavigation } from '@siemens/ix/components/ix-map-navigation.js';
import { defineCustomElement as defineIxMapNavigationOverlay } from '@siemens/ix/components/ix-map-navigation-overlay.js';
import { defineCustomElement as defineIxMenu } from '@siemens/ix/components/ix-menu.js';
import { defineCustomElement as defineIxMenuAbout } from '@siemens/ix/components/ix-menu-about.js';
import { defineCustomElement as defineIxMenuAboutItem } from '@siemens/ix/components/ix-menu-about-item.js';
import { defineCustomElement as defineIxMenuAboutNews } from '@siemens/ix/components/ix-menu-about-news.js';
import { defineCustomElement as defineIxMenuAvatar } from '@siemens/ix/components/ix-menu-avatar.js';
import { defineCustomElement as defineIxMenuAvatarItem } from '@siemens/ix/components/ix-menu-avatar-item.js';
import { defineCustomElement as defineIxMenuCategory } from '@siemens/ix/components/ix-menu-category.js';
import { defineCustomElement as defineIxMenuItem } from '@siemens/ix/components/ix-menu-item.js';
import { defineCustomElement as defineIxMenuSettings } from '@siemens/ix/components/ix-menu-settings.js';
import { defineCustomElement as defineIxMenuSettingsItem } from '@siemens/ix/components/ix-menu-settings-item.js';
import { defineCustomElement as defineIxMessageBar } from '@siemens/ix/components/ix-message-bar.js';
import { defineCustomElement as defineIxModal } from '@siemens/ix/components/ix-modal.js';
import { defineCustomElement as defineIxModalContent } from '@siemens/ix/components/ix-modal-content.js';
import { defineCustomElement as defineIxModalFooter } from '@siemens/ix/components/ix-modal-footer.js';
import { defineCustomElement as defineIxModalHeader } from '@siemens/ix/components/ix-modal-header.js';
import { defineCustomElement as defineIxNumberInput } from '@siemens/ix/components/ix-number-input.js';
import { defineCustomElement as defineIxPagination } from '@siemens/ix/components/ix-pagination.js';
import { defineCustomElement as defineIxPane } from '@siemens/ix/components/ix-pane.js';
import { defineCustomElement as defineIxPaneLayout } from '@siemens/ix/components/ix-pane-layout.js';
import { defineCustomElement as defineIxPill } from '@siemens/ix/components/ix-pill.js';
import { defineCustomElement as defineIxProgressIndicator } from '@siemens/ix/components/ix-progress-indicator.js';
import { defineCustomElement as defineIxPushCard } from '@siemens/ix/components/ix-push-card.js';
import { defineCustomElement as defineIxRadio } from '@siemens/ix/components/ix-radio.js';
import { defineCustomElement as defineIxRadioGroup } from '@siemens/ix/components/ix-radio-group.js';
import { defineCustomElement as defineIxRow } from '@siemens/ix/components/ix-row.js';
import { defineCustomElement as defineIxSelect } from '@siemens/ix/components/ix-select.js';
import { defineCustomElement as defineIxSelectItem } from '@siemens/ix/components/ix-select-item.js';
import { defineCustomElement as defineIxSlider } from '@siemens/ix/components/ix-slider.js';
import { defineCustomElement as defineIxSpinner } from '@siemens/ix/components/ix-spinner.js';
import { defineCustomElement as defineIxSplitButton } from '@siemens/ix/components/ix-split-button.js';
import { defineCustomElement as defineIxTabItem } from '@siemens/ix/components/ix-tab-item.js';
import { defineCustomElement as defineIxTabs } from '@siemens/ix/components/ix-tabs.js';
import { defineCustomElement as defineIxTextarea } from '@siemens/ix/components/ix-textarea.js';
import { defineCustomElement as defineIxTile } from '@siemens/ix/components/ix-tile.js';
import { defineCustomElement as defineIxTimeInput } from '@siemens/ix/components/ix-time-input.js';
import { defineCustomElement as defineIxTimePicker } from '@siemens/ix/components/ix-time-picker.js';
import { defineCustomElement as defineIxToast } from '@siemens/ix/components/ix-toast.js';
import { defineCustomElement as defineIxToastContainer } from '@siemens/ix/components/ix-toast-container.js';
import { defineCustomElement as defineIxToggle } from '@siemens/ix/components/ix-toggle.js';
import { defineCustomElement as defineIxToggleButton } from '@siemens/ix/components/ix-toggle-button.js';
import { defineCustomElement as defineIxTooltip } from '@siemens/ix/components/ix-tooltip.js';
import { defineCustomElement as defineIxTreeItem } from '@siemens/ix/components/ix-tree-item.js';
import { defineCustomElement as defineIxTypography } from '@siemens/ix/components/ix-typography.js';
import { defineCustomElement as defineIxUpload } from '@siemens/ix/components/ix-upload.js';
import { defineCustomElement as defineIxValidationTooltip } from '@siemens/ix/components/ix-validation-tooltip.js';
import { defineCustomElement as defineIxWorkflowStep } from '@siemens/ix/components/ix-workflow-step.js';
import { defineCustomElement as defineIxWorkflowSteps } from '@siemens/ix/components/ix-workflow-steps.js';
@ProxyCmp({
  defineCustomElementFn: defineIxActionCard,
  inputs: ['ariaLabelCard', 'ariaLabelIcon', 'heading', 'icon', 'selected', 'subheading', 'variant']
})
@Component({
  selector: 'ix-action-card',
  changeDetection: ChangeDetectionStrategy.OnPush,
  template: '<ng-content></ng-content>',
  // eslint-disable-next-line @angular-eslint/no-inputs-metadata-property
  inputs: ['ariaLabelCard', 'ariaLabelIcon', 'heading', 'icon', 'selected', 'subheading', 'variant'],
})
export class IxActionCard {
  protected el: HTMLIxActionCardElement;
  constructor(c: ChangeDetectorRef, r: ElementRef, protected z: NgZone) {
    c.detach();
    this.el = r.nativeElement;
  }
}


export declare interface IxActionCard extends Components.IxActionCard {}


@ProxyCmp({
  defineCustomElementFn: defineIxApplication,
  inputs: ['appSwitchConfig', 'breakpoints', 'forceBreakpoint', 'theme', 'themeSystemAppearance']
})
@Component({
  selector: 'ix-application',
  changeDetection: ChangeDetectionStrategy.OnPush,
  template: '<ng-content></ng-content>',
  // eslint-disable-next-line @angular-eslint/no-inputs-metadata-property
  inputs: ['appSwitchConfig', 'breakpoints', 'forceBreakpoint', 'theme', 'themeSystemAppearance'],
})
export class IxApplication {
  protected el: HTMLIxApplicationElement;
  constructor(c: ChangeDetectorRef, r: ElementRef, protected z: NgZone) {
    c.detach();
    this.el = r.nativeElement;
  }
}


export declare interface IxApplication extends Components.IxApplication {}


@ProxyCmp({
  defineCustomElementFn: defineIxApplicationHeader,
  inputs: ['ariaLabelAppSwitchIconButton', 'ariaLabelMenuExpandIconButton', 'ariaLabelMoreMenuIconButton', 'name', 'showMenu']
})
@Component({
  selector: 'ix-application-header',
  changeDetection: ChangeDetectionStrategy.OnPush,
  template: '<ng-content></ng-content>',
  // eslint-disable-next-line @angular-eslint/no-inputs-metadata-property
  inputs: ['ariaLabelAppSwitchIconButton', 'ariaLabelMenuExpandIconButton', 'ariaLabelMoreMenuIconButton', 'name', 'showMenu'],
  outputs: ['menuToggle', 'openAppSwitch'],
})
export class IxApplicationHeader {
  protected el: HTMLIxApplicationHeaderElement;
  @Output() menuToggle = new EventEmitter<CustomEvent<boolean>>();
  @Output() openAppSwitch = new EventEmitter<CustomEvent<void>>();
  constructor(c: ChangeDetectorRef, r: ElementRef, protected z: NgZone) {
    c.detach();
    this.el = r.nativeElement;
  }
}


export declare interface IxApplicationHeader extends Components.IxApplicationHeader {
  /**
   * Event emitted when the menu toggle button is clicked
   */
  menuToggle: EventEmitter<CustomEvent<boolean>>;
  /**
   * Event emitted when the app switch button is clicked @since 3.0.0
   */
  openAppSwitch: EventEmitter<CustomEvent<void>>;
}


@ProxyCmp({
  defineCustomElementFn: defineIxAvatar,
  inputs: ['a11yLabel', 'ariaLabelTooltip', 'extra', 'image', 'initials', 'tooltipText', 'username']
})
@Component({
  selector: 'ix-avatar',
  changeDetection: ChangeDetectionStrategy.OnPush,
  template: '<ng-content></ng-content>',
  // eslint-disable-next-line @angular-eslint/no-inputs-metadata-property
<<<<<<< HEAD
  inputs: ['a11yLabel', 'extra', 'image', 'initials', 'username'],
=======
  inputs: ['a11yLabel', 'ariaLabelTooltip', 'extra', 'image', 'initials', 'tooltipText', 'username'],
  standalone: true
>>>>>>> 8f9d1321
})
export class IxAvatar {
  protected el: HTMLIxAvatarElement;
  constructor(c: ChangeDetectorRef, r: ElementRef, protected z: NgZone) {
    c.detach();
    this.el = r.nativeElement;
  }
}


export declare interface IxAvatar extends Components.IxAvatar {}


@ProxyCmp({
  defineCustomElementFn: defineIxBasicNavigation,
  inputs: ['applicationName', 'breakpoints', 'forceBreakpoint', 'hideHeader']
})
@Component({
  selector: 'ix-basic-navigation',
  changeDetection: ChangeDetectionStrategy.OnPush,
  template: '<ng-content></ng-content>',
  // eslint-disable-next-line @angular-eslint/no-inputs-metadata-property
  inputs: ['applicationName', 'breakpoints', 'forceBreakpoint', 'hideHeader'],
})
export class IxBasicNavigation {
  protected el: HTMLIxBasicNavigationElement;
  constructor(c: ChangeDetectorRef, r: ElementRef, protected z: NgZone) {
    c.detach();
    this.el = r.nativeElement;
  }
}


export declare interface IxBasicNavigation extends Components.IxBasicNavigation {}


@ProxyCmp({
  defineCustomElementFn: defineIxBlind,
  inputs: ['collapsed', 'icon', 'label', 'sublabel', 'variant']
})
@Component({
  selector: 'ix-blind',
  changeDetection: ChangeDetectionStrategy.OnPush,
  template: '<ng-content></ng-content>',
  // eslint-disable-next-line @angular-eslint/no-inputs-metadata-property
  inputs: ['collapsed', 'icon', 'label', 'sublabel', 'variant'],
  outputs: ['collapsedChange'],
})
export class IxBlind {
  protected el: HTMLIxBlindElement;
  @Output() collapsedChange = new EventEmitter<CustomEvent<boolean>>();
  constructor(c: ChangeDetectorRef, r: ElementRef, protected z: NgZone) {
    c.detach();
    this.el = r.nativeElement;
  }
}


export declare interface IxBlind extends Components.IxBlind {
  /**
   * Collapsed state changed
   */
  collapsedChange: EventEmitter<CustomEvent<boolean>>;
}


@ProxyCmp({
  defineCustomElementFn: defineIxBreadcrumb,
  inputs: ['ariaLabelPreviousButton', 'ghost', 'nextItems', 'visibleItemCount']
})
@Component({
  selector: 'ix-breadcrumb',
  changeDetection: ChangeDetectionStrategy.OnPush,
  template: '<ng-content></ng-content>',
  // eslint-disable-next-line @angular-eslint/no-inputs-metadata-property
  inputs: ['ariaLabelPreviousButton', 'ghost', 'nextItems', 'visibleItemCount'],
  outputs: ['itemClick', 'nextClick'],
})
export class IxBreadcrumb {
  protected el: HTMLIxBreadcrumbElement;
  @Output() itemClick = new EventEmitter<CustomEvent<string>>();
  @Output() nextClick = new EventEmitter<CustomEvent<{ event: UIEvent; item: string }>>();
  constructor(c: ChangeDetectorRef, r: ElementRef, protected z: NgZone) {
    c.detach();
    this.el = r.nativeElement;
  }
}


export declare interface IxBreadcrumb extends Components.IxBreadcrumb {
  /**
   * Crumb item clicked event
   */
  itemClick: EventEmitter<CustomEvent<string>>;
  /**
   * Next item clicked event
   */
  nextClick: EventEmitter<CustomEvent<{ event: UIEvent; item: string }>>;
}


@ProxyCmp({
  defineCustomElementFn: defineIxBreadcrumbItem,
  inputs: ['ariaLabelButton', 'icon', 'label']
})
@Component({
  selector: 'ix-breadcrumb-item',
  changeDetection: ChangeDetectionStrategy.OnPush,
  template: '<ng-content></ng-content>',
  // eslint-disable-next-line @angular-eslint/no-inputs-metadata-property
  inputs: ['ariaLabelButton', 'icon', 'label'],
})
export class IxBreadcrumbItem {
  protected el: HTMLIxBreadcrumbItemElement;
  constructor(c: ChangeDetectorRef, r: ElementRef, protected z: NgZone) {
    c.detach();
    this.el = r.nativeElement;
  }
}


export declare interface IxBreadcrumbItem extends Components.IxBreadcrumbItem {}


@ProxyCmp({
  defineCustomElementFn: defineIxButton,
  inputs: ['ariaLabelButton', 'disabled', 'form', 'ghost', 'icon', 'iconRight', 'loading', 'outline', 'type', 'variant']
})
@Component({
  selector: 'ix-button',
  changeDetection: ChangeDetectionStrategy.OnPush,
  template: '<ng-content></ng-content>',
  // eslint-disable-next-line @angular-eslint/no-inputs-metadata-property
<<<<<<< HEAD
  inputs: ['ariaLabelButton', 'disabled', 'form', 'ghost', 'icon', 'loading', 'outline', 'type', 'variant'],
=======
  inputs: ['ariaLabelButton', 'disabled', 'form', 'ghost', 'icon', 'iconRight', 'loading', 'outline', 'type', 'variant'],
  standalone: true
>>>>>>> 8f9d1321
})
export class IxButton {
  protected el: HTMLIxButtonElement;
  constructor(c: ChangeDetectorRef, r: ElementRef, protected z: NgZone) {
    c.detach();
    this.el = r.nativeElement;
  }
}


export declare interface IxButton extends Components.IxButton {}


@ProxyCmp({
  defineCustomElementFn: defineIxCard,
  inputs: ['selected', 'variant']
})
@Component({
  selector: 'ix-card',
  changeDetection: ChangeDetectionStrategy.OnPush,
  template: '<ng-content></ng-content>',
  // eslint-disable-next-line @angular-eslint/no-inputs-metadata-property
  inputs: ['selected', 'variant'],
})
export class IxCard {
  protected el: HTMLIxCardElement;
  constructor(c: ChangeDetectorRef, r: ElementRef, protected z: NgZone) {
    c.detach();
    this.el = r.nativeElement;
  }
}


export declare interface IxCard extends Components.IxCard {}


@ProxyCmp({
  defineCustomElementFn: defineIxCardAccordion,
  inputs: ['ariaLabelExpandButton', 'collapse']
})
@Component({
  selector: 'ix-card-accordion',
  changeDetection: ChangeDetectionStrategy.OnPush,
  template: '<ng-content></ng-content>',
  // eslint-disable-next-line @angular-eslint/no-inputs-metadata-property
  inputs: ['ariaLabelExpandButton', 'collapse'],
})
export class IxCardAccordion {
  protected el: HTMLIxCardAccordionElement;
  constructor(c: ChangeDetectorRef, r: ElementRef, protected z: NgZone) {
    c.detach();
    this.el = r.nativeElement;
  }
}


export declare interface IxCardAccordion extends Components.IxCardAccordion {}


@ProxyCmp({
  defineCustomElementFn: defineIxCardContent
})
@Component({
  selector: 'ix-card-content',
  changeDetection: ChangeDetectionStrategy.OnPush,
  template: '<ng-content></ng-content>',
  // eslint-disable-next-line @angular-eslint/no-inputs-metadata-property
  inputs: [],
})
export class IxCardContent {
  protected el: HTMLIxCardContentElement;
  constructor(c: ChangeDetectorRef, r: ElementRef, protected z: NgZone) {
    c.detach();
    this.el = r.nativeElement;
  }
}


export declare interface IxCardContent extends Components.IxCardContent {}


@ProxyCmp({
  defineCustomElementFn: defineIxCardList,
  inputs: ['ariaLabelExpandButton', 'collapse', 'hideShowAll', 'i18nMoreCards', 'i18nShowAll', 'label', 'listStyle', 'showAllCount', 'suppressOverflowHandling']
})
@Component({
  selector: 'ix-card-list',
  changeDetection: ChangeDetectionStrategy.OnPush,
  template: '<ng-content></ng-content>',
  // eslint-disable-next-line @angular-eslint/no-inputs-metadata-property
  inputs: ['ariaLabelExpandButton', 'collapse', 'hideShowAll', 'i18nMoreCards', 'i18nShowAll', 'label', 'listStyle', 'showAllCount', 'suppressOverflowHandling'],
  outputs: ['collapseChanged', 'showAllClick', 'showMoreCardClick'],
})
export class IxCardList {
  protected el: HTMLIxCardListElement;
  @Output() collapseChanged = new EventEmitter<CustomEvent<boolean>>();
  @Output() showAllClick = new EventEmitter<CustomEvent<{ nativeEvent: MouseEvent; }>>();
  @Output() showMoreCardClick = new EventEmitter<CustomEvent<{ nativeEvent: MouseEvent; }>>();
  constructor(c: ChangeDetectorRef, r: ElementRef, protected z: NgZone) {
    c.detach();
    this.el = r.nativeElement;
  }
}


export declare interface IxCardList extends Components.IxCardList {
  /**
   * Fire event when the collapse state is changed by the user
   */
  collapseChanged: EventEmitter<CustomEvent<boolean>>;
  /**
   * Fire event when the collapse state is changed by the user
   */
  showAllClick: EventEmitter<CustomEvent<{ nativeEvent: MouseEvent; }>>;
  /**
   * Fire event when the show more card is clicked.
   */
  showMoreCardClick: EventEmitter<CustomEvent<{ nativeEvent: MouseEvent; }>>;
}


@ProxyCmp({
  defineCustomElementFn: defineIxCardTitle
})
@Component({
  selector: 'ix-card-title',
  changeDetection: ChangeDetectionStrategy.OnPush,
  template: '<ng-content></ng-content>',
  // eslint-disable-next-line @angular-eslint/no-inputs-metadata-property
  inputs: [],
})
export class IxCardTitle {
  protected el: HTMLIxCardTitleElement;
  constructor(c: ChangeDetectorRef, r: ElementRef, protected z: NgZone) {
    c.detach();
    this.el = r.nativeElement;
  }
}


export declare interface IxCardTitle extends Components.IxCardTitle {}


@ProxyCmp({
  defineCustomElementFn: defineIxCategoryFilter,
  inputs: ['ariaLabelFilterInput', 'ariaLabelOperatorButton', 'ariaLabelResetButton', 'categories', 'disabled', 'filterState', 'hideIcon', 'i18nPlainText', 'icon', 'labelCategories', 'nonSelectableCategories', 'placeholder', 'readonly', 'repeatCategories', 'staticOperator', 'suggestions']
})
@Component({
  selector: 'ix-category-filter',
  changeDetection: ChangeDetectionStrategy.OnPush,
  template: '<ng-content></ng-content>',
  // eslint-disable-next-line @angular-eslint/no-inputs-metadata-property
  inputs: ['ariaLabelFilterInput', 'ariaLabelOperatorButton', 'ariaLabelResetButton', 'categories', 'disabled', 'filterState', 'hideIcon', 'i18nPlainText', 'icon', 'labelCategories', 'nonSelectableCategories', 'placeholder', 'readonly', 'repeatCategories', 'staticOperator', 'suggestions'],
  outputs: ['categoryChanged', 'inputChanged', 'filterChanged', 'filterCleared'],
})
export class IxCategoryFilter {
  protected el: HTMLIxCategoryFilterElement;
  @Output() categoryChanged = new EventEmitter<CustomEvent<string>>();
  @Output() inputChanged = new EventEmitter<CustomEvent<IIxCategoryFilterInputState>>();
  @Output() filterChanged = new EventEmitter<CustomEvent<IIxCategoryFilterFilterState>>();
  @Output() filterCleared = new EventEmitter<CustomEvent<void>>();
  constructor(c: ChangeDetectorRef, r: ElementRef, protected z: NgZone) {
    c.detach();
    this.el = r.nativeElement;
  }
}


import type { InputState as IIxCategoryFilterInputState } from '@siemens/ix/components';
import type { FilterState as IIxCategoryFilterFilterState } from '@siemens/ix/components';

export declare interface IxCategoryFilter extends Components.IxCategoryFilter {
  /**
   * Event dispatched whenever a category gets selected in the dropdown
   */
  categoryChanged: EventEmitter<CustomEvent<string>>;
  /**
   * Event dispatched whenever the text input changes.
   */
  inputChanged: EventEmitter<CustomEvent<IIxCategoryFilterInputState>>;
  /**
   * Event dispatched whenever the filter state changes.
   */
  filterChanged: EventEmitter<CustomEvent<IIxCategoryFilterFilterState>>;
  /**
   * Event dispatched whenever the filter gets cleared.
   */
  filterCleared: EventEmitter<CustomEvent<void>>;
}


@ProxyCmp({
  defineCustomElementFn: defineIxCheckbox,
  inputs: ['checked', 'disabled', 'indeterminate', 'label', 'name', 'required', 'value']
})
@Component({
  selector: 'ix-checkbox',
  changeDetection: ChangeDetectionStrategy.OnPush,
  template: '<ng-content></ng-content>',
  // eslint-disable-next-line @angular-eslint/no-inputs-metadata-property
  inputs: ['checked', 'disabled', 'indeterminate', 'label', 'name', 'required', 'value'],
  outputs: ['checkedChange', 'valueChange', 'ixBlur'],
})
export class IxCheckbox {
  protected el: HTMLIxCheckboxElement;
  @Output() checkedChange = new EventEmitter<CustomEvent<boolean>>();
  @Output() valueChange = new EventEmitter<CustomEvent<string>>();
  @Output() ixBlur = new EventEmitter<CustomEvent<void>>();
  constructor(c: ChangeDetectorRef, r: ElementRef, protected z: NgZone) {
    c.detach();
    this.el = r.nativeElement;
  }
}


export declare interface IxCheckbox extends Components.IxCheckbox {
  /**
   * Event emitted when the checked state of the checkbox changes
   */
  checkedChange: EventEmitter<CustomEvent<boolean>>;
  /**
   * Event emitted when the value of the checkbox changes
   */
  valueChange: EventEmitter<CustomEvent<string>>;
  /**
   * Event emitted when the checkbox is blurred
   */
  ixBlur: EventEmitter<CustomEvent<void>>;
}


@ProxyCmp({
  defineCustomElementFn: defineIxCheckboxGroup,
  inputs: ['direction', 'helperText', 'infoText', 'invalidText', 'label', 'showTextAsTooltip', 'validText', 'warningText']
})
@Component({
  selector: 'ix-checkbox-group',
  changeDetection: ChangeDetectionStrategy.OnPush,
  template: '<ng-content></ng-content>',
  // eslint-disable-next-line @angular-eslint/no-inputs-metadata-property
  inputs: ['direction', 'helperText', 'infoText', 'invalidText', 'label', 'showTextAsTooltip', 'validText', 'warningText'],
})
export class IxCheckboxGroup {
  protected el: HTMLIxCheckboxGroupElement;
  constructor(c: ChangeDetectorRef, r: ElementRef, protected z: NgZone) {
    c.detach();
    this.el = r.nativeElement;
  }
}


export declare interface IxCheckboxGroup extends Components.IxCheckboxGroup {}


@ProxyCmp({
  defineCustomElementFn: defineIxChip,
  inputs: ['active', 'ariaLabelCloseButton', 'background', 'centerContent', 'chipColor', 'closable', 'icon', 'outline', 'tooltipText', 'variant']
})
@Component({
  selector: 'ix-chip',
  changeDetection: ChangeDetectionStrategy.OnPush,
  template: '<ng-content></ng-content>',
  // eslint-disable-next-line @angular-eslint/no-inputs-metadata-property
  inputs: ['active', 'ariaLabelCloseButton', 'background', 'centerContent', 'chipColor', 'closable', 'icon', 'outline', 'tooltipText', 'variant'],
  outputs: ['closeChip'],
})
export class IxChip {
  protected el: HTMLIxChipElement;
  @Output() closeChip = new EventEmitter<CustomEvent<any>>();
  constructor(c: ChangeDetectorRef, r: ElementRef, protected z: NgZone) {
    c.detach();
    this.el = r.nativeElement;
  }
}


export declare interface IxChip extends Components.IxChip {
  /**
   * Fire event if close button is clicked
   */
  closeChip: EventEmitter<CustomEvent<any>>;
}


@ProxyCmp({
  defineCustomElementFn: defineIxCol,
  inputs: ['size', 'sizeLg', 'sizeMd', 'sizeSm']
})
@Component({
  selector: 'ix-col',
  changeDetection: ChangeDetectionStrategy.OnPush,
  template: '<ng-content></ng-content>',
  // eslint-disable-next-line @angular-eslint/no-inputs-metadata-property
  inputs: ['size', 'sizeLg', 'sizeMd', 'sizeSm'],
})
export class IxCol {
  protected el: HTMLIxColElement;
  constructor(c: ChangeDetectorRef, r: ElementRef, protected z: NgZone) {
    c.detach();
    this.el = r.nativeElement;
  }
}


export declare interface IxCol extends Components.IxCol {}


@ProxyCmp({
  defineCustomElementFn: defineIxContent
})
@Component({
  selector: 'ix-content',
  changeDetection: ChangeDetectionStrategy.OnPush,
  template: '<ng-content></ng-content>',
  // eslint-disable-next-line @angular-eslint/no-inputs-metadata-property
  inputs: [],
})
export class IxContent {
  protected el: HTMLIxContentElement;
  constructor(c: ChangeDetectorRef, r: ElementRef, protected z: NgZone) {
    c.detach();
    this.el = r.nativeElement;
  }
}


export declare interface IxContent extends Components.IxContent {}


@ProxyCmp({
  defineCustomElementFn: defineIxContentHeader,
  inputs: ['hasBackButton', 'headerSubtitle', 'headerTitle', 'variant']
})
@Component({
  selector: 'ix-content-header',
  changeDetection: ChangeDetectionStrategy.OnPush,
  template: '<ng-content></ng-content>',
  // eslint-disable-next-line @angular-eslint/no-inputs-metadata-property
  inputs: ['hasBackButton', 'headerSubtitle', 'headerTitle', 'variant'],
  outputs: ['backButtonClick'],
})
export class IxContentHeader {
  protected el: HTMLIxContentHeaderElement;
  @Output() backButtonClick = new EventEmitter<CustomEvent<void>>();
  constructor(c: ChangeDetectorRef, r: ElementRef, protected z: NgZone) {
    c.detach();
    this.el = r.nativeElement;
  }
}


export declare interface IxContentHeader extends Components.IxContentHeader {
  /**
   * Triggered when back button is clicked
   */
  backButtonClick: EventEmitter<CustomEvent<void>>;
}


@ProxyCmp({
  defineCustomElementFn: defineIxCustomField,
  inputs: ['helperText', 'infoText', 'invalidText', 'label', 'required', 'showTextAsTooltip', 'validText', 'warningText']
})
@Component({
  selector: 'ix-custom-field',
  changeDetection: ChangeDetectionStrategy.OnPush,
  template: '<ng-content></ng-content>',
  // eslint-disable-next-line @angular-eslint/no-inputs-metadata-property
  inputs: ['helperText', 'infoText', 'invalidText', 'label', 'required', 'showTextAsTooltip', 'validText', 'warningText'],
})
export class IxCustomField {
  protected el: HTMLIxCustomFieldElement;
  constructor(c: ChangeDetectorRef, r: ElementRef, protected z: NgZone) {
    c.detach();
    this.el = r.nativeElement;
  }
}


export declare interface IxCustomField extends Components.IxCustomField {}


@ProxyCmp({
  defineCustomElementFn: defineIxDateDropdown,
  inputs: ['ariaLabelDropdownButton', 'customRangeAllowed', 'dateRangeId', 'dateRangeOptions', 'disabled', 'format', 'from', 'ghost', 'i18nCustomItem', 'i18nDone', 'i18nNoRange', 'loading', 'locale', 'maxDate', 'minDate', 'outline', 'range', 'showWeekNumbers', 'to', 'variant', 'weekStartIndex'],
  methods: ['getDateRange']
})
@Component({
  selector: 'ix-date-dropdown',
  changeDetection: ChangeDetectionStrategy.OnPush,
  template: '<ng-content></ng-content>',
  // eslint-disable-next-line @angular-eslint/no-inputs-metadata-property
  inputs: ['ariaLabelDropdownButton', 'customRangeAllowed', 'dateRangeId', 'dateRangeOptions', 'disabled', 'format', 'from', 'ghost', 'i18nCustomItem', 'i18nDone', 'i18nNoRange', 'loading', 'locale', 'maxDate', 'minDate', 'outline', 'range', 'showWeekNumbers', 'to', 'variant', 'weekStartIndex'],
  outputs: ['dateRangeChange'],
})
export class IxDateDropdown {
  protected el: HTMLIxDateDropdownElement;
  @Output() dateRangeChange = new EventEmitter<CustomEvent<IIxDateDropdownDateRangeChangeEvent>>();
  constructor(c: ChangeDetectorRef, r: ElementRef, protected z: NgZone) {
    c.detach();
    this.el = r.nativeElement;
  }
}


import type { DateRangeChangeEvent as IIxDateDropdownDateRangeChangeEvent } from '@siemens/ix/components';

export declare interface IxDateDropdown extends Components.IxDateDropdown {
  /**
   * EventEmitter for date range change events.

This event is emitted when the date range changes within the component.
The event payload contains information about the selected date range.
   */
  dateRangeChange: EventEmitter<CustomEvent<IIxDateDropdownDateRangeChangeEvent>>;
}


@ProxyCmp({
  defineCustomElementFn: defineIxDateInput,
  inputs: ['ariaLabelCalendarButton', 'ariaLabelNextMonthButton', 'ariaLabelPreviousMonthButton', 'disabled', 'format', 'helperText', 'i18nErrorDateUnparsable', 'infoText', 'invalidText', 'label', 'locale', 'maxDate', 'minDate', 'name', 'placeholder', 'readonly', 'required', 'showTextAsTooltip', 'showWeekNumbers', 'validText', 'value', 'warningText', 'weekStartIndex'],
  methods: ['getNativeInputElement', 'focusInput']
})
@Component({
  selector: 'ix-date-input',
  changeDetection: ChangeDetectionStrategy.OnPush,
  template: '<ng-content></ng-content>',
  // eslint-disable-next-line @angular-eslint/no-inputs-metadata-property
  inputs: ['ariaLabelCalendarButton', 'ariaLabelNextMonthButton', 'ariaLabelPreviousMonthButton', 'disabled', 'format', 'helperText', 'i18nErrorDateUnparsable', 'infoText', 'invalidText', 'label', 'locale', 'maxDate', 'minDate', 'name', 'placeholder', 'readonly', 'required', 'showTextAsTooltip', 'showWeekNumbers', 'validText', 'value', 'warningText', 'weekStartIndex'],
  outputs: ['valueChange', 'validityStateChange'],
})
export class IxDateInput {
  protected el: HTMLIxDateInputElement;
  @Output() valueChange = new EventEmitter<CustomEvent<string | undefined>>();
  @Output() validityStateChange = new EventEmitter<CustomEvent<IIxDateInputDateInputValidityState>>();
  constructor(c: ChangeDetectorRef, r: ElementRef, protected z: NgZone) {
    c.detach();
    this.el = r.nativeElement;
  }
}


import type { DateInputValidityState as IIxDateInputDateInputValidityState } from '@siemens/ix/components';

export declare interface IxDateInput extends Components.IxDateInput {
  /**
   * Input change event.
   */
  valueChange: EventEmitter<CustomEvent<string | undefined>>;
  /**
   * Validation state change event.
   */
  validityStateChange: EventEmitter<CustomEvent<IIxDateInputDateInputValidityState>>;
}


@ProxyCmp({
  defineCustomElementFn: defineIxDatePicker,
  inputs: ['ariaLabelNextMonthButton', 'ariaLabelPreviousMonthButton', 'corners', 'format', 'from', 'i18nDone', 'locale', 'maxDate', 'minDate', 'range', 'showWeekNumbers', 'to', 'weekStartIndex'],
  methods: ['getCurrentDate']
})
@Component({
  selector: 'ix-date-picker',
  changeDetection: ChangeDetectionStrategy.OnPush,
  template: '<ng-content></ng-content>',
  // eslint-disable-next-line @angular-eslint/no-inputs-metadata-property
  inputs: ['ariaLabelNextMonthButton', 'ariaLabelPreviousMonthButton', 'corners', 'format', 'from', 'i18nDone', 'locale', 'maxDate', 'minDate', 'range', 'showWeekNumbers', 'to', 'weekStartIndex'],
  outputs: ['dateChange', 'dateRangeChange', 'dateSelect'],
})
export class IxDatePicker {
  protected el: HTMLIxDatePickerElement;
  @Output() dateChange = new EventEmitter<CustomEvent<IIxDatePickerDateChangeEvent>>();
  @Output() dateRangeChange = new EventEmitter<CustomEvent<IIxDatePickerDateChangeEvent>>();
  @Output() dateSelect = new EventEmitter<CustomEvent<IIxDatePickerDateChangeEvent>>();
  constructor(c: ChangeDetectorRef, r: ElementRef, protected z: NgZone) {
    c.detach();
    this.el = r.nativeElement;
  }
}


import type { DateChangeEvent as IIxDatePickerDateChangeEvent } from '@siemens/ix/components';

export declare interface IxDatePicker extends Components.IxDatePicker {
  /**
   * Emitted when the date selection changes. The `DateChangeEvent` contains `from` and `to` properties.
The property strings are formatted according to the `format` property and not affected by the `locale` property.
The locale applied is always `en-US`.
Note: Since 2.0.0 `dateChange` does not dispatch detail property as `string`
   */
  dateChange: EventEmitter<CustomEvent<IIxDatePickerDateChangeEvent>>;
  /**
   * Emitted when the date range selection changes and the component is in range mode. The `DateChangeEvent` contains `from` and `to` properties.
The property strings are formatted according to the `format` property and not affected by the `locale` property.
The locale applied is always `en-US`.
   */
  dateRangeChange: EventEmitter<CustomEvent<IIxDatePickerDateChangeEvent>>;
  /**
   * Emitted when the selection is confirmed via the date select button. The `DateChangeEvent` contains `from` and `to` properties.
The property strings are formatted according to the `format` property and not affected by the `locale` property.
The locale applied is always `en-US`.
   */
  dateSelect: EventEmitter<CustomEvent<IIxDatePickerDateChangeEvent>>;
}


@ProxyCmp({
  defineCustomElementFn: defineIxDatetimePicker,
  inputs: ['ariaLabelNextMonthButton', 'ariaLabelPreviousMonthButton', 'dateFormat', 'from', 'i18nDone', 'i18nTime', 'locale', 'maxDate', 'minDate', 'range', 'showHour', 'showMinutes', 'showSeconds', 'showTimeReference', 'showWeekNumbers', 'time', 'timeFormat', 'timeReference', 'to', 'weekStartIndex']
})
@Component({
  selector: 'ix-datetime-picker',
  changeDetection: ChangeDetectionStrategy.OnPush,
  template: '<ng-content></ng-content>',
  // eslint-disable-next-line @angular-eslint/no-inputs-metadata-property
  inputs: ['ariaLabelNextMonthButton', 'ariaLabelPreviousMonthButton', 'dateFormat', 'from', 'i18nDone', 'i18nTime', 'locale', 'maxDate', 'minDate', 'range', 'showHour', 'showMinutes', 'showSeconds', 'showTimeReference', 'showWeekNumbers', 'time', 'timeFormat', 'timeReference', 'to', 'weekStartIndex'],
  outputs: ['timeChange', 'dateChange', 'dateSelect'],
})
export class IxDatetimePicker {
  protected el: HTMLIxDatetimePickerElement;
  @Output() timeChange = new EventEmitter<CustomEvent<string>>();
  @Output() dateChange = new EventEmitter<CustomEvent<IIxDatetimePickerDateTimeDateChangeEvent>>();
  @Output() dateSelect = new EventEmitter<CustomEvent<IIxDatetimePickerDateTimeSelectEvent>>();
  constructor(c: ChangeDetectorRef, r: ElementRef, protected z: NgZone) {
    c.detach();
    this.el = r.nativeElement;
  }
}


import type { DateTimeDateChangeEvent as IIxDatetimePickerDateTimeDateChangeEvent } from '@siemens/ix/components';
import type { DateTimeSelectEvent as IIxDatetimePickerDateTimeSelectEvent } from '@siemens/ix/components';

export declare interface IxDatetimePicker extends Components.IxDatetimePicker {
  /**
   * Time change
   */
  timeChange: EventEmitter<CustomEvent<string>>;
  /**
   * Date change
   */
  dateChange: EventEmitter<CustomEvent<IIxDatetimePickerDateTimeDateChangeEvent>>;
  /**
   * Datetime selection event is fired after confirm button is pressed
   */
  dateSelect: EventEmitter<CustomEvent<IIxDatetimePickerDateTimeSelectEvent>>;
}


@ProxyCmp({
  defineCustomElementFn: defineIxDivider
})
@Component({
  selector: 'ix-divider',
  changeDetection: ChangeDetectionStrategy.OnPush,
  template: '<ng-content></ng-content>',
  // eslint-disable-next-line @angular-eslint/no-inputs-metadata-property
  inputs: [],
})
export class IxDivider {
  protected el: HTMLIxDividerElement;
  constructor(c: ChangeDetectorRef, r: ElementRef, protected z: NgZone) {
    c.detach();
    this.el = r.nativeElement;
  }
}


export declare interface IxDivider extends Components.IxDivider {}


@ProxyCmp({
  defineCustomElementFn: defineIxDrawer,
  inputs: ['ariaLabelCloseButton', 'closeOnClickOutside', 'fullHeight', 'maxWidth', 'minWidth', 'show', 'width'],
  methods: ['toggleDrawer']
})
@Component({
  selector: 'ix-drawer',
  changeDetection: ChangeDetectionStrategy.OnPush,
  template: '<ng-content></ng-content>',
  // eslint-disable-next-line @angular-eslint/no-inputs-metadata-property
  inputs: ['ariaLabelCloseButton', 'closeOnClickOutside', 'fullHeight', 'maxWidth', 'minWidth', 'show', 'width'],
  outputs: ['open', 'drawerClose'],
})
export class IxDrawer {
  protected el: HTMLIxDrawerElement;
  @Output() open = new EventEmitter<CustomEvent<any>>();
  @Output() drawerClose = new EventEmitter<CustomEvent<any>>();
  constructor(c: ChangeDetectorRef, r: ElementRef, protected z: NgZone) {
    c.detach();
    this.el = r.nativeElement;
  }
}


export declare interface IxDrawer extends Components.IxDrawer {
  /**
   * Fire event after drawer is open
   */
  open: EventEmitter<CustomEvent<any>>;
  /**
   * Fire event after drawer is close
   */
  drawerClose: EventEmitter<CustomEvent<any>>;
}


@ProxyCmp({
  defineCustomElementFn: defineIxDropdown,
  inputs: ['anchor', 'closeBehavior', 'header', 'placement', 'positioningStrategy', 'show', 'suppressAutomaticPlacement', 'trigger'],
  methods: ['updatePosition']
})
@Component({
  selector: 'ix-dropdown',
  changeDetection: ChangeDetectionStrategy.OnPush,
  template: '<ng-content></ng-content>',
  // eslint-disable-next-line @angular-eslint/no-inputs-metadata-property
  inputs: ['anchor', 'closeBehavior', 'header', 'placement', 'positioningStrategy', 'show', 'suppressAutomaticPlacement', 'trigger'],
  outputs: ['showChanged'],
})
export class IxDropdown {
  protected el: HTMLIxDropdownElement;
  @Output() showChanged = new EventEmitter<CustomEvent<boolean>>();
  constructor(c: ChangeDetectorRef, r: ElementRef, protected z: NgZone) {
    c.detach();
    this.el = r.nativeElement;
  }
}


export declare interface IxDropdown extends Components.IxDropdown {
  /**
   * Fire event after visibility of dropdown has changed
   */
  showChanged: EventEmitter<CustomEvent<boolean>>;
}


@ProxyCmp({
  defineCustomElementFn: defineIxDropdownButton,
  inputs: ['ariaLabelDropdownButton', 'closeBehavior', 'disabled', 'ghost', 'icon', 'label', 'outline', 'placement', 'variant']
})
@Component({
  selector: 'ix-dropdown-button',
  changeDetection: ChangeDetectionStrategy.OnPush,
  template: '<ng-content></ng-content>',
  // eslint-disable-next-line @angular-eslint/no-inputs-metadata-property
  inputs: ['ariaLabelDropdownButton', 'closeBehavior', 'disabled', 'ghost', 'icon', 'label', 'outline', 'placement', 'variant'],
})
export class IxDropdownButton {
  protected el: HTMLIxDropdownButtonElement;
  constructor(c: ChangeDetectorRef, r: ElementRef, protected z: NgZone) {
    c.detach();
    this.el = r.nativeElement;
  }
}


export declare interface IxDropdownButton extends Components.IxDropdownButton {}


@ProxyCmp({
  defineCustomElementFn: defineIxDropdownHeader,
  inputs: ['label']
})
@Component({
  selector: 'ix-dropdown-header',
  changeDetection: ChangeDetectionStrategy.OnPush,
  template: '<ng-content></ng-content>',
  // eslint-disable-next-line @angular-eslint/no-inputs-metadata-property
  inputs: ['label'],
})
export class IxDropdownHeader {
  protected el: HTMLIxDropdownHeaderElement;
  constructor(c: ChangeDetectorRef, r: ElementRef, protected z: NgZone) {
    c.detach();
    this.el = r.nativeElement;
  }
}


export declare interface IxDropdownHeader extends Components.IxDropdownHeader {}


@ProxyCmp({
  defineCustomElementFn: defineIxDropdownItem,
  inputs: ['ariaLabelButton', 'ariaLabelIcon', 'checked', 'disabled', 'hover', 'icon', 'label']
})
@Component({
  selector: 'ix-dropdown-item',
  changeDetection: ChangeDetectionStrategy.OnPush,
  template: '<ng-content></ng-content>',
  // eslint-disable-next-line @angular-eslint/no-inputs-metadata-property
  inputs: ['ariaLabelButton', 'ariaLabelIcon', 'checked', 'disabled', 'hover', 'icon', 'label'],
})
export class IxDropdownItem {
  protected el: HTMLIxDropdownItemElement;
  constructor(c: ChangeDetectorRef, r: ElementRef, protected z: NgZone) {
    c.detach();
    this.el = r.nativeElement;
  }
}


export declare interface IxDropdownItem extends Components.IxDropdownItem {}


@ProxyCmp({
  defineCustomElementFn: defineIxDropdownQuickActions
})
@Component({
  selector: 'ix-dropdown-quick-actions',
  changeDetection: ChangeDetectionStrategy.OnPush,
  template: '<ng-content></ng-content>',
  // eslint-disable-next-line @angular-eslint/no-inputs-metadata-property
  inputs: [],
})
export class IxDropdownQuickActions {
  protected el: HTMLIxDropdownQuickActionsElement;
  constructor(c: ChangeDetectorRef, r: ElementRef, protected z: NgZone) {
    c.detach();
    this.el = r.nativeElement;
  }
}


export declare interface IxDropdownQuickActions extends Components.IxDropdownQuickActions {}


@ProxyCmp({
  defineCustomElementFn: defineIxEmptyState,
  inputs: ['action', 'ariaLabelEmptyStateIcon', 'header', 'icon', 'layout', 'subHeader']
})
@Component({
  selector: 'ix-empty-state',
  changeDetection: ChangeDetectionStrategy.OnPush,
  template: '<ng-content></ng-content>',
  // eslint-disable-next-line @angular-eslint/no-inputs-metadata-property
  inputs: ['action', 'ariaLabelEmptyStateIcon', { name: 'header', required: true }, 'icon', 'layout', 'subHeader'],
  outputs: ['actionClick'],
})
export class IxEmptyState {
  protected el: HTMLIxEmptyStateElement;
  @Output() actionClick = new EventEmitter<CustomEvent<void>>();
  constructor(c: ChangeDetectorRef, r: ElementRef, protected z: NgZone) {
    c.detach();
    this.el = r.nativeElement;
  }
}


export declare interface IxEmptyState extends Components.IxEmptyState {
  /**
   * Empty state action click event
   */
  actionClick: EventEmitter<CustomEvent<void>>;
}


@ProxyCmp({
  defineCustomElementFn: defineIxEventList,
  inputs: ['animated', 'chevron', 'compact', 'itemHeight']
})
@Component({
  selector: 'ix-event-list',
  changeDetection: ChangeDetectionStrategy.OnPush,
  template: '<ng-content></ng-content>',
  // eslint-disable-next-line @angular-eslint/no-inputs-metadata-property
  inputs: ['animated', 'chevron', 'compact', 'itemHeight'],
})
export class IxEventList {
  protected el: HTMLIxEventListElement;
  constructor(c: ChangeDetectorRef, r: ElementRef, protected z: NgZone) {
    c.detach();
    this.el = r.nativeElement;
  }
}


export declare interface IxEventList extends Components.IxEventList {}


@ProxyCmp({
  defineCustomElementFn: defineIxEventListItem,
  inputs: ['chevron', 'disabled', 'itemColor', 'selected']
})
@Component({
  selector: 'ix-event-list-item',
  changeDetection: ChangeDetectionStrategy.OnPush,
  template: '<ng-content></ng-content>',
  // eslint-disable-next-line @angular-eslint/no-inputs-metadata-property
  inputs: ['chevron', 'disabled', 'itemColor', 'selected'],
  outputs: ['itemClick'],
})
export class IxEventListItem {
  protected el: HTMLIxEventListItemElement;
  @Output() itemClick = new EventEmitter<CustomEvent<any>>();
  constructor(c: ChangeDetectorRef, r: ElementRef, protected z: NgZone) {
    c.detach();
    this.el = r.nativeElement;
  }
}


export declare interface IxEventListItem extends Components.IxEventListItem {
  /**
   * Event list item click
   */
  itemClick: EventEmitter<CustomEvent<any>>;
}


@ProxyCmp({
  defineCustomElementFn: defineIxExpandingSearch,
  inputs: ['ariaLabelClearIconButton', 'ariaLabelSearchIconButton', 'ariaLabelSearchInput', 'fullWidth', 'ghost', 'icon', 'outline', 'placeholder', 'value', 'variant']
})
@Component({
  selector: 'ix-expanding-search',
  changeDetection: ChangeDetectionStrategy.OnPush,
  template: '<ng-content></ng-content>',
  // eslint-disable-next-line @angular-eslint/no-inputs-metadata-property
  inputs: ['ariaLabelClearIconButton', 'ariaLabelSearchIconButton', 'ariaLabelSearchInput', 'fullWidth', 'ghost', 'icon', 'outline', 'placeholder', 'value', 'variant'],
  outputs: ['valueChange'],
})
export class IxExpandingSearch {
  protected el: HTMLIxExpandingSearchElement;
  @Output() valueChange = new EventEmitter<CustomEvent<string>>();
  constructor(c: ChangeDetectorRef, r: ElementRef, protected z: NgZone) {
    c.detach();
    this.el = r.nativeElement;
  }
}


export declare interface IxExpandingSearch extends Components.IxExpandingSearch {
  /**
   * Value changed
   */
  valueChange: EventEmitter<CustomEvent<string>>;
}


@ProxyCmp({
  defineCustomElementFn: defineIxFieldLabel,
  inputs: ['htmlFor', 'required']
})
@Component({
  selector: 'ix-field-label',
  changeDetection: ChangeDetectionStrategy.OnPush,
  template: '<ng-content></ng-content>',
  // eslint-disable-next-line @angular-eslint/no-inputs-metadata-property
  inputs: ['htmlFor', 'required'],
})
export class IxFieldLabel {
  protected el: HTMLIxFieldLabelElement;
  constructor(c: ChangeDetectorRef, r: ElementRef, protected z: NgZone) {
    c.detach();
    this.el = r.nativeElement;
  }
}


export declare interface IxFieldLabel extends Components.IxFieldLabel {}


@ProxyCmp({
  defineCustomElementFn: defineIxFilterChip,
  inputs: ['ariaLabelCloseIconButton', 'disabled', 'readonly']
})
@Component({
  selector: 'ix-filter-chip',
  changeDetection: ChangeDetectionStrategy.OnPush,
  template: '<ng-content></ng-content>',
  // eslint-disable-next-line @angular-eslint/no-inputs-metadata-property
  inputs: ['ariaLabelCloseIconButton', 'disabled', 'readonly'],
  outputs: ['closeClick'],
})
export class IxFilterChip {
  protected el: HTMLIxFilterChipElement;
  @Output() closeClick = new EventEmitter<CustomEvent<void>>();
  constructor(c: ChangeDetectorRef, r: ElementRef, protected z: NgZone) {
    c.detach();
    this.el = r.nativeElement;
  }
}


export declare interface IxFilterChip extends Components.IxFilterChip {
  /**
   * Close clicked
   */
  closeClick: EventEmitter<CustomEvent<void>>;
}


@ProxyCmp({
  defineCustomElementFn: defineIxFlipTile,
  inputs: ['ariaLabelEyeIconButton', 'height', 'index', 'state', 'width']
})
@Component({
  selector: 'ix-flip-tile',
  changeDetection: ChangeDetectionStrategy.OnPush,
  template: '<ng-content></ng-content>',
  // eslint-disable-next-line @angular-eslint/no-inputs-metadata-property
  inputs: ['ariaLabelEyeIconButton', 'height', 'index', 'state', 'width'],
  outputs: ['toggle'],
})
export class IxFlipTile {
  protected el: HTMLIxFlipTileElement;
  @Output() toggle = new EventEmitter<CustomEvent<number>>();
  constructor(c: ChangeDetectorRef, r: ElementRef, protected z: NgZone) {
    c.detach();
    this.el = r.nativeElement;
  }
}


export declare interface IxFlipTile extends Components.IxFlipTile {
  /**
   * Event emitted when the index changes @since 3.0.0
   */
  toggle: EventEmitter<CustomEvent<number>>;
}


@ProxyCmp({
  defineCustomElementFn: defineIxFlipTileContent
})
@Component({
  selector: 'ix-flip-tile-content',
  changeDetection: ChangeDetectionStrategy.OnPush,
  template: '<ng-content></ng-content>',
  // eslint-disable-next-line @angular-eslint/no-inputs-metadata-property
  inputs: [],
})
export class IxFlipTileContent {
  protected el: HTMLIxFlipTileContentElement;
  constructor(c: ChangeDetectorRef, r: ElementRef, protected z: NgZone) {
    c.detach();
    this.el = r.nativeElement;
  }
}


export declare interface IxFlipTileContent extends Components.IxFlipTileContent {}


@ProxyCmp({
  defineCustomElementFn: defineIxGroup,
  inputs: ['collapsed', 'expandOnHeaderClick', 'header', 'index', 'selected', 'subHeader', 'suppressHeaderSelection']
})
@Component({
  selector: 'ix-group',
  changeDetection: ChangeDetectionStrategy.OnPush,
  template: '<ng-content></ng-content>',
  // eslint-disable-next-line @angular-eslint/no-inputs-metadata-property
  inputs: ['collapsed', 'expandOnHeaderClick', 'header', 'index', 'selected', 'subHeader', 'suppressHeaderSelection'],
  outputs: ['selectGroup', 'selectItem', 'collapsedChanged'],
})
export class IxGroup {
  protected el: HTMLIxGroupElement;
  @Output() selectGroup = new EventEmitter<CustomEvent<boolean>>();
  @Output() selectItem = new EventEmitter<CustomEvent<number>>();
  @Output() collapsedChanged = new EventEmitter<CustomEvent<boolean>>();
  constructor(c: ChangeDetectorRef, r: ElementRef, protected z: NgZone) {
    c.detach();
    this.el = r.nativeElement;
  }
}


export declare interface IxGroup extends Components.IxGroup {
  /**
   * Emits when whole group gets selected.
   */
  selectGroup: EventEmitter<CustomEvent<boolean>>;
  /**
   * Emits when group item gets selected.
   */
  selectItem: EventEmitter<CustomEvent<number>>;
  /**
   * Group collapsed
   */
  collapsedChanged: EventEmitter<CustomEvent<boolean>>;
}


@ProxyCmp({
  defineCustomElementFn: defineIxGroupContextMenu
})
@Component({
  selector: 'ix-group-context-menu',
  changeDetection: ChangeDetectionStrategy.OnPush,
  template: '<ng-content></ng-content>',
  // eslint-disable-next-line @angular-eslint/no-inputs-metadata-property
  inputs: [],
})
export class IxGroupContextMenu {
  protected el: HTMLIxGroupContextMenuElement;
  constructor(c: ChangeDetectorRef, r: ElementRef, protected z: NgZone) {
    c.detach();
    this.el = r.nativeElement;
  }
}


export declare interface IxGroupContextMenu extends Components.IxGroupContextMenu {}


@ProxyCmp({
  defineCustomElementFn: defineIxGroupItem,
  inputs: ['ariaLabelIcon', 'focusable', 'icon', 'index', 'secondaryText', 'selected', 'suppressSelection', 'text']
})
@Component({
  selector: 'ix-group-item',
  changeDetection: ChangeDetectionStrategy.OnPush,
  template: '<ng-content></ng-content>',
  // eslint-disable-next-line @angular-eslint/no-inputs-metadata-property
  inputs: ['ariaLabelIcon', 'focusable', 'icon', 'index', 'secondaryText', 'selected', 'suppressSelection', 'text'],
  outputs: ['selectedChanged'],
})
export class IxGroupItem {
  protected el: HTMLIxGroupItemElement;
  @Output() selectedChanged = new EventEmitter<CustomEvent<HTMLIxGroupItemElement>>();
  constructor(c: ChangeDetectorRef, r: ElementRef, protected z: NgZone) {
    c.detach();
    this.el = r.nativeElement;
  }
}


export declare interface IxGroupItem extends Components.IxGroupItem {
  /**
   * Selection changed
   */
  selectedChanged: EventEmitter<CustomEvent<HTMLIxGroupItemElement>>;
}


@ProxyCmp({
  defineCustomElementFn: defineIxHelperText,
  inputs: ['helperText', 'htmlFor', 'infoText', 'invalidText', 'validText', 'warningText']
})
@Component({
  selector: 'ix-helper-text',
  changeDetection: ChangeDetectionStrategy.OnPush,
  template: '<ng-content></ng-content>',
  // eslint-disable-next-line @angular-eslint/no-inputs-metadata-property
  inputs: ['helperText', 'htmlFor', 'infoText', 'invalidText', 'validText', 'warningText'],
})
export class IxHelperText {
  protected el: HTMLIxHelperTextElement;
  constructor(c: ChangeDetectorRef, r: ElementRef, protected z: NgZone) {
    c.detach();
    this.el = r.nativeElement;
  }
}


export declare interface IxHelperText extends Components.IxHelperText {}


@ProxyCmp({
  defineCustomElementFn: defineIxIconButton,
  inputs: ['a11yLabel', 'disabled', 'ghost', 'icon', 'iconColor', 'loading', 'outline', 'oval', 'size', 'type', 'variant']
})
@Component({
  selector: 'ix-icon-button',
  changeDetection: ChangeDetectionStrategy.OnPush,
  template: '<ng-content></ng-content>',
  // eslint-disable-next-line @angular-eslint/no-inputs-metadata-property
  inputs: ['a11yLabel', 'disabled', 'ghost', 'icon', 'iconColor', 'loading', 'outline', 'oval', 'size', 'type', 'variant'],
})
export class IxIconButton {
  protected el: HTMLIxIconButtonElement;
  constructor(c: ChangeDetectorRef, r: ElementRef, protected z: NgZone) {
    c.detach();
    this.el = r.nativeElement;
  }
}


export declare interface IxIconButton extends Components.IxIconButton {}


@ProxyCmp({
  defineCustomElementFn: defineIxIconToggleButton,
  inputs: ['ariaLabelIconButton', 'disabled', 'ghost', 'icon', 'loading', 'outline', 'oval', 'pressed', 'size', 'variant']
})
@Component({
  selector: 'ix-icon-toggle-button',
  changeDetection: ChangeDetectionStrategy.OnPush,
  template: '<ng-content></ng-content>',
  // eslint-disable-next-line @angular-eslint/no-inputs-metadata-property
  inputs: ['ariaLabelIconButton', 'disabled', 'ghost', 'icon', 'loading', 'outline', 'oval', 'pressed', 'size', 'variant'],
  outputs: ['pressedChange'],
})
export class IxIconToggleButton {
  protected el: HTMLIxIconToggleButtonElement;
  @Output() pressedChange = new EventEmitter<CustomEvent<boolean>>();
  constructor(c: ChangeDetectorRef, r: ElementRef, protected z: NgZone) {
    c.detach();
    this.el = r.nativeElement;
  }
}


export declare interface IxIconToggleButton extends Components.IxIconToggleButton {
  /**
   * Pressed change event
   */
  pressedChange: EventEmitter<CustomEvent<boolean>>;
}


@ProxyCmp({
  defineCustomElementFn: defineIxInput,
  inputs: ['allowedCharactersPattern', 'disabled', 'helperText', 'infoText', 'invalidText', 'label', 'maxLength', 'minLength', 'name', 'pattern', 'placeholder', 'readonly', 'required', 'showTextAsTooltip', 'type', 'validText', 'value', 'warningText'],
  methods: ['getNativeInputElement', 'getValidityState', 'focusInput']
})
@Component({
  selector: 'ix-input',
  changeDetection: ChangeDetectionStrategy.OnPush,
  template: '<ng-content></ng-content>',
  // eslint-disable-next-line @angular-eslint/no-inputs-metadata-property
  inputs: ['allowedCharactersPattern', 'disabled', 'helperText', 'infoText', 'invalidText', 'label', 'maxLength', 'minLength', 'name', 'pattern', 'placeholder', 'readonly', 'required', 'showTextAsTooltip', 'type', 'validText', 'value', 'warningText'],
  outputs: ['valueChange', 'validityStateChange', 'ixBlur'],
})
export class IxInput {
  protected el: HTMLIxInputElement;
  @Output() valueChange = new EventEmitter<CustomEvent<string>>();
  @Output() validityStateChange = new EventEmitter<CustomEvent<ValidityState>>();
  @Output() ixBlur = new EventEmitter<CustomEvent<void>>();
  constructor(c: ChangeDetectorRef, r: ElementRef, protected z: NgZone) {
    c.detach();
    this.el = r.nativeElement;
  }
}


export declare interface IxInput extends Components.IxInput {
  /**
   * Event emitted when the value of the text field changes.
   */
  valueChange: EventEmitter<CustomEvent<string>>;
  /**
   * Event emitted when the validity state of the text field changes.
   */
  validityStateChange: EventEmitter<CustomEvent<ValidityState>>;
  /**
   * Event emitted when the text field loses focus.
   */
  ixBlur: EventEmitter<CustomEvent<void>>;
}


@ProxyCmp({
  defineCustomElementFn: defineIxInputGroup
})
@Component({
  selector: 'ix-input-group',
  changeDetection: ChangeDetectionStrategy.OnPush,
  template: '<ng-content></ng-content>',
  // eslint-disable-next-line @angular-eslint/no-inputs-metadata-property
  inputs: [],
})
export class IxInputGroup {
  protected el: HTMLIxInputGroupElement;
  constructor(c: ChangeDetectorRef, r: ElementRef, protected z: NgZone) {
    c.detach();
    this.el = r.nativeElement;
  }
}


export declare interface IxInputGroup extends Components.IxInputGroup {}


@ProxyCmp({
  defineCustomElementFn: defineIxKeyValue,
  inputs: ['ariaLabelIcon', 'icon', 'label', 'labelPosition', 'value']
})
@Component({
  selector: 'ix-key-value',
  changeDetection: ChangeDetectionStrategy.OnPush,
  template: '<ng-content></ng-content>',
  // eslint-disable-next-line @angular-eslint/no-inputs-metadata-property
  inputs: ['ariaLabelIcon', 'icon', { name: 'label', required: true }, 'labelPosition', 'value'],
})
export class IxKeyValue {
  protected el: HTMLIxKeyValueElement;
  constructor(c: ChangeDetectorRef, r: ElementRef, protected z: NgZone) {
    c.detach();
    this.el = r.nativeElement;
  }
}


export declare interface IxKeyValue extends Components.IxKeyValue {}


@ProxyCmp({
  defineCustomElementFn: defineIxKeyValueList,
  inputs: ['striped']
})
@Component({
  selector: 'ix-key-value-list',
  changeDetection: ChangeDetectionStrategy.OnPush,
  template: '<ng-content></ng-content>',
  // eslint-disable-next-line @angular-eslint/no-inputs-metadata-property
  inputs: ['striped'],
})
export class IxKeyValueList {
  protected el: HTMLIxKeyValueListElement;
  constructor(c: ChangeDetectorRef, r: ElementRef, protected z: NgZone) {
    c.detach();
    this.el = r.nativeElement;
  }
}


export declare interface IxKeyValueList extends Components.IxKeyValueList {}


@ProxyCmp({
  defineCustomElementFn: defineIxKpi,
  inputs: ['ariaLabelAlarmIcon', 'ariaLabelWarningIcon', 'label', 'orientation', 'state', 'unit', 'value']
})
@Component({
  selector: 'ix-kpi',
  changeDetection: ChangeDetectionStrategy.OnPush,
  template: '<ng-content></ng-content>',
  // eslint-disable-next-line @angular-eslint/no-inputs-metadata-property
  inputs: ['ariaLabelAlarmIcon', 'ariaLabelWarningIcon', 'label', 'orientation', 'state', 'unit', 'value'],
})
export class IxKpi {
  protected el: HTMLIxKpiElement;
  constructor(c: ChangeDetectorRef, r: ElementRef, protected z: NgZone) {
    c.detach();
    this.el = r.nativeElement;
  }
}


export declare interface IxKpi extends Components.IxKpi {}


@ProxyCmp({
  defineCustomElementFn: defineIxLayoutAuto,
  inputs: ['layout']
})
@Component({
  selector: 'ix-layout-auto',
  changeDetection: ChangeDetectionStrategy.OnPush,
  template: '<ng-content></ng-content>',
  // eslint-disable-next-line @angular-eslint/no-inputs-metadata-property
  inputs: ['layout'],
})
export class IxLayoutAuto {
  protected el: HTMLIxLayoutAutoElement;
  constructor(c: ChangeDetectorRef, r: ElementRef, protected z: NgZone) {
    c.detach();
    this.el = r.nativeElement;
  }
}


export declare interface IxLayoutAuto extends Components.IxLayoutAuto {}


@ProxyCmp({
  defineCustomElementFn: defineIxLayoutGrid,
  inputs: ['columns', 'gap', 'noMargin']
})
@Component({
  selector: 'ix-layout-grid',
  changeDetection: ChangeDetectionStrategy.OnPush,
  template: '<ng-content></ng-content>',
  // eslint-disable-next-line @angular-eslint/no-inputs-metadata-property
  inputs: ['columns', 'gap', 'noMargin'],
})
export class IxLayoutGrid {
  protected el: HTMLIxLayoutGridElement;
  constructor(c: ChangeDetectorRef, r: ElementRef, protected z: NgZone) {
    c.detach();
    this.el = r.nativeElement;
  }
}


export declare interface IxLayoutGrid extends Components.IxLayoutGrid {}


@ProxyCmp({
  defineCustomElementFn: defineIxLinkButton,
  inputs: ['disabled', 'target', 'url']
})
@Component({
  selector: 'ix-link-button',
  changeDetection: ChangeDetectionStrategy.OnPush,
  template: '<ng-content></ng-content>',
  // eslint-disable-next-line @angular-eslint/no-inputs-metadata-property
  inputs: ['disabled', 'target', 'url'],
})
export class IxLinkButton {
  protected el: HTMLIxLinkButtonElement;
  constructor(c: ChangeDetectorRef, r: ElementRef, protected z: NgZone) {
    c.detach();
    this.el = r.nativeElement;
  }
}


export declare interface IxLinkButton extends Components.IxLinkButton {}


@ProxyCmp({
  defineCustomElementFn: defineIxMapNavigation,
  inputs: ['applicationName', 'ariaLabelContextIconButton', 'hideContextMenu', 'navigationTitle'],
  methods: ['toggleSidebar', 'openOverlay', 'closeOverlay']
})
@Component({
  selector: 'ix-map-navigation',
  changeDetection: ChangeDetectionStrategy.OnPush,
  template: '<ng-content></ng-content>',
  // eslint-disable-next-line @angular-eslint/no-inputs-metadata-property
  inputs: ['applicationName', 'ariaLabelContextIconButton', 'hideContextMenu', 'navigationTitle'],
  outputs: ['navigationToggled', 'contextMenuClick'],
})
export class IxMapNavigation {
  protected el: HTMLIxMapNavigationElement;
  @Output() navigationToggled = new EventEmitter<CustomEvent<boolean>>();
  @Output() contextMenuClick = new EventEmitter<CustomEvent<void>>();
  constructor(c: ChangeDetectorRef, r: ElementRef, protected z: NgZone) {
    c.detach();
    this.el = r.nativeElement;
  }
}


export declare interface IxMapNavigation extends Components.IxMapNavigation {
  /**
   * Navigation toggled
   */
  navigationToggled: EventEmitter<CustomEvent<boolean>>;
  /**
   * Context menu clicked
   */
  contextMenuClick: EventEmitter<CustomEvent<void>>;
}


@ProxyCmp({
  defineCustomElementFn: defineIxMapNavigationOverlay,
  inputs: ['ariaLabelCloseIconButton', 'ariaLabelIcon', 'color', 'icon', 'iconColor', 'name']
})
@Component({
  selector: 'ix-map-navigation-overlay',
  changeDetection: ChangeDetectionStrategy.OnPush,
  template: '<ng-content></ng-content>',
  // eslint-disable-next-line @angular-eslint/no-inputs-metadata-property
  inputs: ['ariaLabelCloseIconButton', 'ariaLabelIcon', 'color', 'icon', 'iconColor', 'name'],
  outputs: ['closeClick'],
})
export class IxMapNavigationOverlay {
  protected el: HTMLIxMapNavigationOverlayElement;
  @Output() closeClick = new EventEmitter<CustomEvent<any>>();
  constructor(c: ChangeDetectorRef, r: ElementRef, protected z: NgZone) {
    c.detach();
    this.el = r.nativeElement;
  }
}


export declare interface IxMapNavigationOverlay extends Components.IxMapNavigationOverlay {
  /**
   * Event closed
   */
  closeClick: EventEmitter<CustomEvent<any>>;
}


@ProxyCmp({
  defineCustomElementFn: defineIxMenu,
  inputs: ['applicationDescription', 'applicationName', 'enableSettings', 'enableToggleTheme', 'expand', 'i18nCollapse', 'i18nExpand', 'i18nExpandSidebar', 'i18nLegal', 'i18nSettings', 'i18nToggleTheme', 'pinned', 'showAbout', 'showSettings', 'startExpanded'],
  methods: ['toggleMapExpand', 'toggleMenu', 'toggleSettings', 'toggleAbout']
})
@Component({
  selector: 'ix-menu',
  changeDetection: ChangeDetectionStrategy.OnPush,
  template: '<ng-content></ng-content>',
  // eslint-disable-next-line @angular-eslint/no-inputs-metadata-property
  inputs: ['applicationDescription', 'applicationName', 'enableSettings', 'enableToggleTheme', 'expand', 'i18nCollapse', 'i18nExpand', 'i18nExpandSidebar', 'i18nLegal', 'i18nSettings', 'i18nToggleTheme', 'pinned', 'showAbout', 'showSettings', 'startExpanded'],
  outputs: ['expandChange', 'mapExpandChange', 'openAppSwitch', 'openSettings', 'openAbout'],
})
export class IxMenu {
  protected el: HTMLIxMenuElement;
  @Output() expandChange = new EventEmitter<CustomEvent<boolean>>();
  @Output() mapExpandChange = new EventEmitter<CustomEvent<boolean>>();
  @Output() openAppSwitch = new EventEmitter<CustomEvent<void>>();
  @Output() openSettings = new EventEmitter<CustomEvent<void>>();
  @Output() openAbout = new EventEmitter<CustomEvent<void>>();
  constructor(c: ChangeDetectorRef, r: ElementRef, protected z: NgZone) {
    c.detach();
    this.el = r.nativeElement;
  }
}


export declare interface IxMenu extends Components.IxMenu {
  /**
   * Menu expanded
   */
  expandChange: EventEmitter<CustomEvent<boolean>>;
  /**
   * Map Sidebar expanded
   */
  mapExpandChange: EventEmitter<CustomEvent<boolean>>;
  /**
   * Event emitted when the app switch button is clicked @since 3.0.0
   */
  openAppSwitch: EventEmitter<CustomEvent<void>>;
  /**
   * Event emitted when the settings button is clicked @since 3.0.0
   */
  openSettings: EventEmitter<CustomEvent<void>>;
  /**
   * Event emitted when the about button is clicked @since 3.0.0
   */
  openAbout: EventEmitter<CustomEvent<void>>;
}


@ProxyCmp({
  defineCustomElementFn: defineIxMenuAbout,
  inputs: ['activeTabLabel', 'label']
})
@Component({
  selector: 'ix-menu-about',
  changeDetection: ChangeDetectionStrategy.OnPush,
  template: '<ng-content></ng-content>',
  // eslint-disable-next-line @angular-eslint/no-inputs-metadata-property
  inputs: ['activeTabLabel', 'label'],
  outputs: ['tabChange', 'close'],
})
export class IxMenuAbout {
  protected el: HTMLIxMenuAboutElement;
  @Output() tabChange = new EventEmitter<CustomEvent<string>>();
  @Output() close = new EventEmitter<CustomEvent<IIxMenuAboutCustomCloseEvent>>();
  constructor(c: ChangeDetectorRef, r: ElementRef, protected z: NgZone) {
    c.detach();
    this.el = r.nativeElement;
  }
}


import type { CustomCloseEvent as IIxMenuAboutCustomCloseEvent } from '@siemens/ix/components';

export declare interface IxMenuAbout extends Components.IxMenuAbout {
  /**
   * Active tab changed @since 3.0.0
   */
  tabChange: EventEmitter<CustomEvent<string>>;
  /**
   * About and Legal closed
   */
  close: EventEmitter<CustomEvent<IIxMenuAboutCustomCloseEvent>>;
}


@ProxyCmp({
  defineCustomElementFn: defineIxMenuAboutItem,
  inputs: ['label']
})
@Component({
  selector: 'ix-menu-about-item',
  changeDetection: ChangeDetectionStrategy.OnPush,
  template: '<ng-content></ng-content>',
  // eslint-disable-next-line @angular-eslint/no-inputs-metadata-property
  inputs: ['label'],
  outputs: ['labelChange'],
})
export class IxMenuAboutItem {
  protected el: HTMLIxMenuAboutItemElement;
  @Output() labelChange = new EventEmitter<CustomEvent<IIxMenuAboutItemCustomLabelChangeEvent>>();
  constructor(c: ChangeDetectorRef, r: ElementRef, protected z: NgZone) {
    c.detach();
    this.el = r.nativeElement;
  }
}


import type { CustomLabelChangeEvent as IIxMenuAboutItemCustomLabelChangeEvent } from '@siemens/ix/components';

export declare interface IxMenuAboutItem extends Components.IxMenuAboutItem {
  /**
   * Label changed
   */
  labelChange: EventEmitter<CustomEvent<IIxMenuAboutItemCustomLabelChangeEvent>>;
}


@ProxyCmp({
  defineCustomElementFn: defineIxMenuAboutNews,
  inputs: ['aboutItemLabel', 'i18nShowMore', 'label', 'offsetBottom', 'show']
})
@Component({
  selector: 'ix-menu-about-news',
  changeDetection: ChangeDetectionStrategy.OnPush,
  template: '<ng-content></ng-content>',
  // eslint-disable-next-line @angular-eslint/no-inputs-metadata-property
  inputs: ['aboutItemLabel', 'i18nShowMore', 'label', 'offsetBottom', 'show'],
  outputs: ['showMore', 'closePopover'],
})
export class IxMenuAboutNews {
  protected el: HTMLIxMenuAboutNewsElement;
  @Output() showMore = new EventEmitter<CustomEvent<MouseEvent>>();
  @Output() closePopover = new EventEmitter<CustomEvent<void>>();
  constructor(c: ChangeDetectorRef, r: ElementRef, protected z: NgZone) {
    c.detach();
    this.el = r.nativeElement;
  }
}


export declare interface IxMenuAboutNews extends Components.IxMenuAboutNews {
  /**
   * Show More button is pressed
   */
  showMore: EventEmitter<CustomEvent<MouseEvent>>;
  /**
   * Popover closed
   */
  closePopover: EventEmitter<CustomEvent<void>>;
}


@ProxyCmp({
  defineCustomElementFn: defineIxMenuAvatar,
  inputs: ['bottom', 'i18nLogout', 'image', 'initials', 'showLogoutButton', 'top']
})
@Component({
  selector: 'ix-menu-avatar',
  changeDetection: ChangeDetectionStrategy.OnPush,
  template: '<ng-content></ng-content>',
  // eslint-disable-next-line @angular-eslint/no-inputs-metadata-property
  inputs: ['bottom', 'i18nLogout', 'image', 'initials', 'showLogoutButton', 'top'],
  outputs: ['logoutClick'],
})
export class IxMenuAvatar {
  protected el: HTMLIxMenuAvatarElement;
  @Output() logoutClick = new EventEmitter<CustomEvent<any>>();
  constructor(c: ChangeDetectorRef, r: ElementRef, protected z: NgZone) {
    c.detach();
    this.el = r.nativeElement;
  }
}


export declare interface IxMenuAvatar extends Components.IxMenuAvatar {
  /**
   * Logout click
   */
  logoutClick: EventEmitter<CustomEvent<any>>;
}


@ProxyCmp({
  defineCustomElementFn: defineIxMenuAvatarItem,
  inputs: ['icon', 'label']
})
@Component({
  selector: 'ix-menu-avatar-item',
  changeDetection: ChangeDetectionStrategy.OnPush,
  template: '<ng-content></ng-content>',
  // eslint-disable-next-line @angular-eslint/no-inputs-metadata-property
  inputs: ['icon', 'label'],
  outputs: ['itemClick'],
})
export class IxMenuAvatarItem {
  protected el: HTMLIxMenuAvatarItemElement;
  @Output() itemClick = new EventEmitter<CustomEvent<MouseEvent>>();
  constructor(c: ChangeDetectorRef, r: ElementRef, protected z: NgZone) {
    c.detach();
    this.el = r.nativeElement;
  }
}


export declare interface IxMenuAvatarItem extends Components.IxMenuAvatarItem {
  /**
   * Avatar dropdown item clicked
   */
  itemClick: EventEmitter<CustomEvent<MouseEvent>>;
}


@ProxyCmp({
  defineCustomElementFn: defineIxMenuCategory,
  inputs: ['icon', 'label', 'notifications', 'tooltipText']
})
@Component({
  selector: 'ix-menu-category',
  changeDetection: ChangeDetectionStrategy.OnPush,
  template: '<ng-content></ng-content>',
  // eslint-disable-next-line @angular-eslint/no-inputs-metadata-property
<<<<<<< HEAD
  inputs: ['icon', 'label', 'notifications'],
=======
  inputs: ['icon', 'label', 'notifications', 'tooltipText'],
  standalone: true
>>>>>>> 8f9d1321
})
export class IxMenuCategory {
  protected el: HTMLIxMenuCategoryElement;
  constructor(c: ChangeDetectorRef, r: ElementRef, protected z: NgZone) {
    c.detach();
    this.el = r.nativeElement;
  }
}


export declare interface IxMenuCategory extends Components.IxMenuCategory {}


@ProxyCmp({
  defineCustomElementFn: defineIxMenuItem,
  inputs: ['active', 'bottom', 'disabled', 'home', 'icon', 'label', 'notifications', 'tooltipText']
})
@Component({
  selector: 'ix-menu-item',
  changeDetection: ChangeDetectionStrategy.OnPush,
  template: '<ng-content></ng-content>',
  // eslint-disable-next-line @angular-eslint/no-inputs-metadata-property
<<<<<<< HEAD
  inputs: ['active', 'bottom', 'disabled', 'home', 'icon', 'label', 'notifications'],
=======
  inputs: ['active', 'bottom', 'disabled', 'home', 'icon', 'label', 'notifications', 'tooltipText'],
  standalone: true
>>>>>>> 8f9d1321
})
export class IxMenuItem {
  protected el: HTMLIxMenuItemElement;
  constructor(c: ChangeDetectorRef, r: ElementRef, protected z: NgZone) {
    c.detach();
    this.el = r.nativeElement;
  }
}


export declare interface IxMenuItem extends Components.IxMenuItem {}


@ProxyCmp({
  defineCustomElementFn: defineIxMenuSettings,
  inputs: ['activeTabLabel', 'label']
})
@Component({
  selector: 'ix-menu-settings',
  changeDetection: ChangeDetectionStrategy.OnPush,
  template: '<ng-content></ng-content>',
  // eslint-disable-next-line @angular-eslint/no-inputs-metadata-property
  inputs: ['activeTabLabel', 'label'],
  outputs: ['tabChange', 'close'],
})
export class IxMenuSettings {
  protected el: HTMLIxMenuSettingsElement;
  @Output() tabChange = new EventEmitter<CustomEvent<string>>();
  @Output() close = new EventEmitter<CustomEvent<IIxMenuSettingsCustomCloseEvent>>();
  constructor(c: ChangeDetectorRef, r: ElementRef, protected z: NgZone) {
    c.detach();
    this.el = r.nativeElement;
  }
}


import type { CustomCloseEvent as IIxMenuSettingsCustomCloseEvent } from '@siemens/ix/components';

export declare interface IxMenuSettings extends Components.IxMenuSettings {
  /**
   * Active tab changed @since 3.0.0
   */
  tabChange: EventEmitter<CustomEvent<string>>;
  /**
   * Popover closed
   */
  close: EventEmitter<CustomEvent<IIxMenuSettingsCustomCloseEvent>>;
}


@ProxyCmp({
  defineCustomElementFn: defineIxMenuSettingsItem,
  inputs: ['label']
})
@Component({
  selector: 'ix-menu-settings-item',
  changeDetection: ChangeDetectionStrategy.OnPush,
  template: '<ng-content></ng-content>',
  // eslint-disable-next-line @angular-eslint/no-inputs-metadata-property
  inputs: ['label'],
  outputs: ['labelChange'],
})
export class IxMenuSettingsItem {
  protected el: HTMLIxMenuSettingsItemElement;
  @Output() labelChange = new EventEmitter<CustomEvent<IIxMenuSettingsItemCustomLabelChangeEvent>>();
  constructor(c: ChangeDetectorRef, r: ElementRef, protected z: NgZone) {
    c.detach();
    this.el = r.nativeElement;
  }
}


import type { CustomLabelChangeEvent as IIxMenuSettingsItemCustomLabelChangeEvent } from '@siemens/ix/components';

export declare interface IxMenuSettingsItem extends Components.IxMenuSettingsItem {
  /**
   * Label changed
   */
  labelChange: EventEmitter<CustomEvent<IIxMenuSettingsItemCustomLabelChangeEvent>>;
}


@ProxyCmp({
  defineCustomElementFn: defineIxMessageBar,
  inputs: ['dismissible', 'type']
})
@Component({
  selector: 'ix-message-bar',
  changeDetection: ChangeDetectionStrategy.OnPush,
  template: '<ng-content></ng-content>',
  // eslint-disable-next-line @angular-eslint/no-inputs-metadata-property
  inputs: ['dismissible', 'type'],
  outputs: ['closedChange', 'closeAnimationCompleted'],
})
export class IxMessageBar {
  protected el: HTMLIxMessageBarElement;
  @Output() closedChange = new EventEmitter<CustomEvent<any>>();
  @Output() closeAnimationCompleted = new EventEmitter<CustomEvent<any>>();
  constructor(c: ChangeDetectorRef, r: ElementRef, protected z: NgZone) {
    c.detach();
    this.el = r.nativeElement;
  }
}


export declare interface IxMessageBar extends Components.IxMessageBar {
  /**
   * An event emitted when the close button is clicked
   */
  closedChange: EventEmitter<CustomEvent<any>>;
  /**
   * An event emitted when the close animation is completed
   */
  closeAnimationCompleted: EventEmitter<CustomEvent<any>>;
}


@ProxyCmp({
  defineCustomElementFn: defineIxModal,
  inputs: ['animation', 'backdrop', 'beforeDismiss', 'centered', 'closeOnBackdropClick', 'closeOnEscape', 'size'],
  methods: ['showModal', 'dismissModal', 'closeModal']
})
@Component({
  selector: 'ix-modal',
  changeDetection: ChangeDetectionStrategy.OnPush,
  template: '<ng-content></ng-content>',
  // eslint-disable-next-line @angular-eslint/no-inputs-metadata-property
  inputs: ['animation', 'backdrop', 'beforeDismiss', 'centered', 'closeOnBackdropClick', 'closeOnEscape', 'size'],
  outputs: ['dialogClose', 'dialogDismiss'],
})
export class IxModal {
  protected el: HTMLIxModalElement;
  @Output() dialogClose = new EventEmitter<CustomEvent<any>>();
  @Output() dialogDismiss = new EventEmitter<CustomEvent<any>>();
  constructor(c: ChangeDetectorRef, r: ElementRef, protected z: NgZone) {
    c.detach();
    this.el = r.nativeElement;
  }
}


export declare interface IxModal extends Components.IxModal {
  /**
   * Dialog close
   */
  dialogClose: EventEmitter<CustomEvent<any>>;
  /**
   * Dialog cancel
   */
  dialogDismiss: EventEmitter<CustomEvent<any>>;
}


@ProxyCmp({
  defineCustomElementFn: defineIxModalContent
})
@Component({
  selector: 'ix-modal-content',
  changeDetection: ChangeDetectionStrategy.OnPush,
  template: '<ng-content></ng-content>',
  // eslint-disable-next-line @angular-eslint/no-inputs-metadata-property
  inputs: [],
})
export class IxModalContent {
  protected el: HTMLIxModalContentElement;
  constructor(c: ChangeDetectorRef, r: ElementRef, protected z: NgZone) {
    c.detach();
    this.el = r.nativeElement;
  }
}


export declare interface IxModalContent extends Components.IxModalContent {}


@ProxyCmp({
  defineCustomElementFn: defineIxModalFooter
})
@Component({
  selector: 'ix-modal-footer',
  changeDetection: ChangeDetectionStrategy.OnPush,
  template: '<ng-content></ng-content>',
  // eslint-disable-next-line @angular-eslint/no-inputs-metadata-property
  inputs: [],
})
export class IxModalFooter {
  protected el: HTMLIxModalFooterElement;
  constructor(c: ChangeDetectorRef, r: ElementRef, protected z: NgZone) {
    c.detach();
    this.el = r.nativeElement;
  }
}


export declare interface IxModalFooter extends Components.IxModalFooter {}


@ProxyCmp({
  defineCustomElementFn: defineIxModalHeader,
  inputs: ['ariaLabelCloseIconButton', 'ariaLabelIcon', 'hideClose', 'icon', 'iconColor']
})
@Component({
  selector: 'ix-modal-header',
  changeDetection: ChangeDetectionStrategy.OnPush,
  template: '<ng-content></ng-content>',
  // eslint-disable-next-line @angular-eslint/no-inputs-metadata-property
  inputs: ['ariaLabelCloseIconButton', 'ariaLabelIcon', 'hideClose', 'icon', 'iconColor'],
  outputs: ['closeClick'],
})
export class IxModalHeader {
  protected el: HTMLIxModalHeaderElement;
  @Output() closeClick = new EventEmitter<CustomEvent<MouseEvent>>();
  constructor(c: ChangeDetectorRef, r: ElementRef, protected z: NgZone) {
    c.detach();
    this.el = r.nativeElement;
  }
}


export declare interface IxModalHeader extends Components.IxModalHeader {
  /**
   * Emits when close icon is clicked and closes the modal
Can be prevented, in which case only the event is triggered, and the modal remains open
   */
  closeClick: EventEmitter<CustomEvent<MouseEvent>>;
}


@ProxyCmp({
  defineCustomElementFn: defineIxNumberInput,
  inputs: ['allowedCharactersPattern', 'disabled', 'helperText', 'infoText', 'invalidText', 'label', 'max', 'min', 'name', 'pattern', 'placeholder', 'readonly', 'required', 'showStepperButtons', 'showTextAsTooltip', 'step', 'validText', 'value', 'warningText'],
  methods: ['getNativeInputElement', 'focusInput']
})
@Component({
  selector: 'ix-number-input',
  changeDetection: ChangeDetectionStrategy.OnPush,
  template: '<ng-content></ng-content>',
  // eslint-disable-next-line @angular-eslint/no-inputs-metadata-property
  inputs: ['allowedCharactersPattern', 'disabled', 'helperText', 'infoText', 'invalidText', 'label', 'max', 'min', 'name', 'pattern', 'placeholder', 'readonly', 'required', 'showStepperButtons', 'showTextAsTooltip', 'step', 'validText', 'value', 'warningText'],
  outputs: ['valueChange', 'validityStateChange', 'ixBlur'],
})
export class IxNumberInput {
  protected el: HTMLIxNumberInputElement;
  @Output() valueChange = new EventEmitter<CustomEvent<number>>();
  @Output() validityStateChange = new EventEmitter<CustomEvent<ValidityState>>();
  @Output() ixBlur = new EventEmitter<CustomEvent<void>>();
  constructor(c: ChangeDetectorRef, r: ElementRef, protected z: NgZone) {
    c.detach();
    this.el = r.nativeElement;
  }
}


export declare interface IxNumberInput extends Components.IxNumberInput {
  /**
   * Event emitted when the value of the input field changes
   */
  valueChange: EventEmitter<CustomEvent<number>>;
  /**
   * Event emitted when the validity state of the input field changes
   */
  validityStateChange: EventEmitter<CustomEvent<ValidityState>>;
  /**
   * Event emitted when the input field loses focus
   */
  ixBlur: EventEmitter<CustomEvent<void>>;
}


@ProxyCmp({
  defineCustomElementFn: defineIxPagination,
  inputs: ['advanced', 'ariaLabelChevronLeftIconButton', 'ariaLabelChevronRightIconButton', 'count', 'i18nItems', 'i18nOf', 'i18nPage', 'itemCount', 'selectedPage', 'showItemCount']
})
@Component({
  selector: 'ix-pagination',
  changeDetection: ChangeDetectionStrategy.OnPush,
  template: '<ng-content></ng-content>',
  // eslint-disable-next-line @angular-eslint/no-inputs-metadata-property
  inputs: ['advanced', 'ariaLabelChevronLeftIconButton', 'ariaLabelChevronRightIconButton', 'count', 'i18nItems', 'i18nOf', 'i18nPage', 'itemCount', 'selectedPage', 'showItemCount'],
  outputs: ['pageSelected', 'itemCountChanged'],
})
export class IxPagination {
  protected el: HTMLIxPaginationElement;
  @Output() pageSelected = new EventEmitter<CustomEvent<number>>();
  @Output() itemCountChanged = new EventEmitter<CustomEvent<number>>();
  constructor(c: ChangeDetectorRef, r: ElementRef, protected z: NgZone) {
    c.detach();
    this.el = r.nativeElement;
  }
}


export declare interface IxPagination extends Components.IxPagination {
  /**
   * Page selection event
   */
  pageSelected: EventEmitter<CustomEvent<number>>;
  /**
   * Item count change event
   */
  itemCountChanged: EventEmitter<CustomEvent<number>>;
}


@ProxyCmp({
  defineCustomElementFn: defineIxPane,
  inputs: ['ariaLabelIcon', 'borderless', 'composition', 'expanded', 'heading', 'hideOnCollapse', 'icon', 'size', 'variant']
})
@Component({
  selector: 'ix-pane',
  changeDetection: ChangeDetectionStrategy.OnPush,
  template: '<ng-content></ng-content>',
  // eslint-disable-next-line @angular-eslint/no-inputs-metadata-property
  inputs: ['ariaLabelIcon', 'borderless', 'composition', 'expanded', 'heading', 'hideOnCollapse', 'icon', 'size', 'variant'],
  outputs: ['expandedChanged', 'variantChanged', 'borderlessChanged'],
})
export class IxPane {
  protected el: HTMLIxPaneElement;
  @Output() expandedChanged = new EventEmitter<CustomEvent<IIxPaneExpandedChangedEvent>>();
  @Output() variantChanged = new EventEmitter<CustomEvent<IIxPaneVariantChangedEvent>>();
  @Output() borderlessChanged = new EventEmitter<CustomEvent<IIxPaneBorderlessChangedEvent>>();
  constructor(c: ChangeDetectorRef, r: ElementRef, protected z: NgZone) {
    c.detach();
    this.el = r.nativeElement;
  }
}


import type { ExpandedChangedEvent as IIxPaneExpandedChangedEvent } from '@siemens/ix/components';
import type { VariantChangedEvent as IIxPaneVariantChangedEvent } from '@siemens/ix/components';
import type { BorderlessChangedEvent as IIxPaneBorderlessChangedEvent } from '@siemens/ix/components';

export declare interface IxPane extends Components.IxPane {
  /**
   * This event is triggered when the pane either expands or contracts
   */
  expandedChanged: EventEmitter<CustomEvent<IIxPaneExpandedChangedEvent>>;
  /**
   * This event is triggered when the variant of the pane is changed
   */
  variantChanged: EventEmitter<CustomEvent<IIxPaneVariantChangedEvent>>;
  /**
   * This event is triggered when the variant of the pane is changed
   */
  borderlessChanged: EventEmitter<CustomEvent<IIxPaneBorderlessChangedEvent>>;
}


@ProxyCmp({
  defineCustomElementFn: defineIxPaneLayout,
  inputs: ['borderless', 'layout', 'variant']
})
@Component({
  selector: 'ix-pane-layout',
  changeDetection: ChangeDetectionStrategy.OnPush,
  template: '<ng-content></ng-content>',
  // eslint-disable-next-line @angular-eslint/no-inputs-metadata-property
  inputs: ['borderless', 'layout', 'variant'],
})
export class IxPaneLayout {
  protected el: HTMLIxPaneLayoutElement;
  constructor(c: ChangeDetectorRef, r: ElementRef, protected z: NgZone) {
    c.detach();
    this.el = r.nativeElement;
  }
}


export declare interface IxPaneLayout extends Components.IxPaneLayout {}


@ProxyCmp({
  defineCustomElementFn: defineIxPill,
  inputs: ['alignLeft', 'ariaLabelIcon', 'background', 'icon', 'outline', 'pillColor', 'tooltipText', 'variant']
})
@Component({
  selector: 'ix-pill',
  changeDetection: ChangeDetectionStrategy.OnPush,
  template: '<ng-content></ng-content>',
  // eslint-disable-next-line @angular-eslint/no-inputs-metadata-property
  inputs: ['alignLeft', 'ariaLabelIcon', 'background', 'icon', 'outline', 'pillColor', 'tooltipText', 'variant'],
})
export class IxPill {
  protected el: HTMLIxPillElement;
  constructor(c: ChangeDetectorRef, r: ElementRef, protected z: NgZone) {
    c.detach();
    this.el = r.nativeElement;
  }
}


export declare interface IxPill extends Components.IxPill {}


@ProxyCmp({
  defineCustomElementFn: defineIxProgressIndicator,
  inputs: ['helperText', 'label', 'max', 'min', 'showTextAsTooltip', 'size', 'status', 'textAlignment', 'type', 'value']
})
@Component({
  selector: 'ix-progress-indicator',
  changeDetection: ChangeDetectionStrategy.OnPush,
  template: '<ng-content></ng-content>',
  // eslint-disable-next-line @angular-eslint/no-inputs-metadata-property
  inputs: ['helperText', 'label', 'max', 'min', 'showTextAsTooltip', 'size', 'status', 'textAlignment', 'type', 'value'],
})
export class IxProgressIndicator {
  protected el: HTMLIxProgressIndicatorElement;
  constructor(c: ChangeDetectorRef, r: ElementRef, protected z: NgZone) {
    c.detach();
    this.el = r.nativeElement;
  }
}


export declare interface IxProgressIndicator extends Components.IxProgressIndicator {}


@ProxyCmp({
  defineCustomElementFn: defineIxPushCard,
  inputs: ['ariaLabelIcon', 'collapse', 'heading', 'icon', 'notification', 'subheading', 'variant']
})
@Component({
  selector: 'ix-push-card',
  changeDetection: ChangeDetectionStrategy.OnPush,
  template: '<ng-content></ng-content>',
  // eslint-disable-next-line @angular-eslint/no-inputs-metadata-property
  inputs: ['ariaLabelIcon', 'collapse', 'heading', 'icon', 'notification', 'subheading', 'variant'],
})
export class IxPushCard {
  protected el: HTMLIxPushCardElement;
  constructor(c: ChangeDetectorRef, r: ElementRef, protected z: NgZone) {
    c.detach();
    this.el = r.nativeElement;
  }
}


export declare interface IxPushCard extends Components.IxPushCard {}


@ProxyCmp({
  defineCustomElementFn: defineIxRadio,
  inputs: ['checked', 'disabled', 'label', 'name', 'required', 'value']
})
@Component({
  selector: 'ix-radio',
  changeDetection: ChangeDetectionStrategy.OnPush,
  template: '<ng-content></ng-content>',
  // eslint-disable-next-line @angular-eslint/no-inputs-metadata-property
  inputs: ['checked', 'disabled', 'label', 'name', 'required', 'value'],
  outputs: ['checkedChange', 'valueChange', 'ixBlur'],
})
export class IxRadio {
  protected el: HTMLIxRadioElement;
  @Output() checkedChange = new EventEmitter<CustomEvent<boolean>>();
  @Output() valueChange = new EventEmitter<CustomEvent<string>>();
  @Output() ixBlur = new EventEmitter<CustomEvent<void>>();
  constructor(c: ChangeDetectorRef, r: ElementRef, protected z: NgZone) {
    c.detach();
    this.el = r.nativeElement;
  }
}


export declare interface IxRadio extends Components.IxRadio {
  /**
   * Event emitted when the checked state of the radio changes
   */
  checkedChange: EventEmitter<CustomEvent<boolean>>;
  /**
   * Event emitted when the value of the radio changes
   */
  valueChange: EventEmitter<CustomEvent<string>>;
  /**
   * Event emitted when the radio is blurred
   */
  ixBlur: EventEmitter<CustomEvent<void>>;
}


@ProxyCmp({
  defineCustomElementFn: defineIxRadioGroup,
  inputs: ['direction', 'helperText', 'infoText', 'invalidText', 'label', 'showTextAsTooltip', 'validText', 'value', 'warningText']
})
@Component({
  selector: 'ix-radio-group',
  changeDetection: ChangeDetectionStrategy.OnPush,
  template: '<ng-content></ng-content>',
  // eslint-disable-next-line @angular-eslint/no-inputs-metadata-property
  inputs: ['direction', 'helperText', 'infoText', 'invalidText', 'label', 'showTextAsTooltip', 'validText', 'value', 'warningText'],
  outputs: ['valueChange'],
})
export class IxRadioGroup {
  protected el: HTMLIxRadioGroupElement;
  @Output() valueChange = new EventEmitter<CustomEvent<string>>();
  constructor(c: ChangeDetectorRef, r: ElementRef, protected z: NgZone) {
    c.detach();
    this.el = r.nativeElement;
  }
}


export declare interface IxRadioGroup extends Components.IxRadioGroup {
  /**
   * Event emitted when the value of the radiobutton group changes
   */
  valueChange: EventEmitter<CustomEvent<string>>;
}


@ProxyCmp({
  defineCustomElementFn: defineIxRow
})
@Component({
  selector: 'ix-row',
  changeDetection: ChangeDetectionStrategy.OnPush,
  template: '<ng-content></ng-content>',
  // eslint-disable-next-line @angular-eslint/no-inputs-metadata-property
  inputs: [],
})
export class IxRow {
  protected el: HTMLIxRowElement;
  constructor(c: ChangeDetectorRef, r: ElementRef, protected z: NgZone) {
    c.detach();
    this.el = r.nativeElement;
  }
}


export declare interface IxRow extends Components.IxRow {}


@ProxyCmp({
  defineCustomElementFn: defineIxSelect,
  inputs: ['allowClear', 'ariaLabelChevronDownIconButton', 'ariaLabelClearIconButton', 'disabled', 'dropdownMaxWidth', 'dropdownWidth', 'editable', 'helperText', 'hideListHeader', 'i18nNoMatches', 'i18nPlaceholder', 'i18nPlaceholderEditable', 'i18nSelectListHeader', 'infoText', 'invalidText', 'label', 'mode', 'name', 'readonly', 'required', 'showTextAsTooltip', 'validText', 'value', 'warningText'],
  methods: ['getNativeInputElement', 'focusInput']
})
@Component({
  selector: 'ix-select',
  changeDetection: ChangeDetectionStrategy.OnPush,
  template: '<ng-content></ng-content>',
  // eslint-disable-next-line @angular-eslint/no-inputs-metadata-property
  inputs: ['allowClear', 'ariaLabelChevronDownIconButton', 'ariaLabelClearIconButton', 'disabled', 'dropdownMaxWidth', 'dropdownWidth', 'editable', 'helperText', 'hideListHeader', 'i18nNoMatches', 'i18nPlaceholder', 'i18nPlaceholderEditable', 'i18nSelectListHeader', 'infoText', 'invalidText', 'label', 'mode', 'name', 'readonly', 'required', 'showTextAsTooltip', 'validText', 'value', 'warningText'],
  outputs: ['valueChange', 'inputChange', 'addItem', 'ixBlur'],
})
export class IxSelect {
  protected el: HTMLIxSelectElement;
  @Output() valueChange = new EventEmitter<CustomEvent<string | string[]>>();
  @Output() inputChange = new EventEmitter<CustomEvent<string>>();
  @Output() addItem = new EventEmitter<CustomEvent<string>>();
  @Output() ixBlur = new EventEmitter<CustomEvent<void>>();
  constructor(c: ChangeDetectorRef, r: ElementRef, protected z: NgZone) {
    c.detach();
    this.el = r.nativeElement;
  }
}


export declare interface IxSelect extends Components.IxSelect {
  /**
   * Value changed
   */
  valueChange: EventEmitter<CustomEvent<string | string[]>>;
  /**
   * Event dispatched whenever the text input changes.
   */
  inputChange: EventEmitter<CustomEvent<string>>;
  /**
   * Item added to selection
   */
  addItem: EventEmitter<CustomEvent<string>>;
  /**
   * Blur input
   */
  ixBlur: EventEmitter<CustomEvent<void>>;
}


@ProxyCmp({
  defineCustomElementFn: defineIxSelectItem,
  inputs: ['label', 'selected', 'value']
})
@Component({
  selector: 'ix-select-item',
  changeDetection: ChangeDetectionStrategy.OnPush,
  template: '<ng-content></ng-content>',
  // eslint-disable-next-line @angular-eslint/no-inputs-metadata-property
  inputs: ['label', 'selected', { name: 'value', required: true }],
  outputs: ['itemClick'],
})
export class IxSelectItem {
  protected el: HTMLIxSelectItemElement;
  @Output() itemClick = new EventEmitter<CustomEvent<string>>();
  constructor(c: ChangeDetectorRef, r: ElementRef, protected z: NgZone) {
    c.detach();
    this.el = r.nativeElement;
  }
}


export declare interface IxSelectItem extends Components.IxSelectItem {
  /**
   * Item clicked
   */
  itemClick: EventEmitter<CustomEvent<string>>;
}


@ProxyCmp({
  defineCustomElementFn: defineIxSlider,
  inputs: ['disabled', 'error', 'marker', 'max', 'min', 'step', 'trace', 'traceReference', 'value']
})
@Component({
  selector: 'ix-slider',
  changeDetection: ChangeDetectionStrategy.OnPush,
  template: '<ng-content></ng-content>',
  // eslint-disable-next-line @angular-eslint/no-inputs-metadata-property
  inputs: ['disabled', 'error', 'marker', 'max', 'min', 'step', 'trace', 'traceReference', 'value'],
  outputs: ['valueChange'],
})
export class IxSlider {
  protected el: HTMLIxSliderElement;
  @Output() valueChange = new EventEmitter<CustomEvent<number>>();
  constructor(c: ChangeDetectorRef, r: ElementRef, protected z: NgZone) {
    c.detach();
    this.el = r.nativeElement;
  }
}


export declare interface IxSlider extends Components.IxSlider {

  valueChange: EventEmitter<CustomEvent<number>>;
}


@ProxyCmp({
  defineCustomElementFn: defineIxSpinner,
  inputs: ['size', 'variant']
})
@Component({
  selector: 'ix-spinner',
  changeDetection: ChangeDetectionStrategy.OnPush,
  template: '<ng-content></ng-content>',
  // eslint-disable-next-line @angular-eslint/no-inputs-metadata-property
  inputs: ['size', 'variant'],
})
export class IxSpinner {
  protected el: HTMLIxSpinnerElement;
  constructor(c: ChangeDetectorRef, r: ElementRef, protected z: NgZone) {
    c.detach();
    this.el = r.nativeElement;
  }
}


export declare interface IxSpinner extends Components.IxSpinner {}


@ProxyCmp({
  defineCustomElementFn: defineIxSplitButton,
  inputs: ['ariaLabelButton', 'ariaLabelSplitIconButton', 'closeBehavior', 'disabled', 'ghost', 'icon', 'label', 'outline', 'placement', 'splitIcon', 'variant']
})
@Component({
  selector: 'ix-split-button',
  changeDetection: ChangeDetectionStrategy.OnPush,
  template: '<ng-content></ng-content>',
  // eslint-disable-next-line @angular-eslint/no-inputs-metadata-property
  inputs: ['ariaLabelButton', 'ariaLabelSplitIconButton', 'closeBehavior', 'disabled', 'ghost', 'icon', 'label', 'outline', 'placement', 'splitIcon', 'variant'],
  outputs: ['buttonClick'],
})
export class IxSplitButton {
  protected el: HTMLIxSplitButtonElement;
  @Output() buttonClick = new EventEmitter<CustomEvent<MouseEvent>>();
  constructor(c: ChangeDetectorRef, r: ElementRef, protected z: NgZone) {
    c.detach();
    this.el = r.nativeElement;
  }
}


export declare interface IxSplitButton extends Components.IxSplitButton {
  /**
   * Button clicked
   */
  buttonClick: EventEmitter<CustomEvent<MouseEvent>>;
}


@ProxyCmp({
  defineCustomElementFn: defineIxTabItem,
  inputs: ['counter', 'disabled', 'icon', 'layout', 'placement', 'rounded', 'selected', 'small']
})
@Component({
  selector: 'ix-tab-item',
  changeDetection: ChangeDetectionStrategy.OnPush,
  template: '<ng-content></ng-content>',
  // eslint-disable-next-line @angular-eslint/no-inputs-metadata-property
  inputs: ['counter', 'disabled', 'icon', 'layout', 'placement', 'rounded', 'selected', 'small'],
  outputs: ['tabClick'],
})
export class IxTabItem {
  protected el: HTMLIxTabItemElement;
  @Output() tabClick = new EventEmitter<CustomEvent<IIxTabItemTabClickDetail>>();
  constructor(c: ChangeDetectorRef, r: ElementRef, protected z: NgZone) {
    c.detach();
    this.el = r.nativeElement;
  }
}


import type { TabClickDetail as IIxTabItemTabClickDetail } from '@siemens/ix/components';

export declare interface IxTabItem extends Components.IxTabItem {
  /**
   * Emitted when the tab is clicked.
   */
  tabClick: EventEmitter<CustomEvent<IIxTabItemTabClickDetail>>;
}


@ProxyCmp({
  defineCustomElementFn: defineIxTabs,
  inputs: ['ariaLabelChevronLeftIconButton', 'ariaLabelChevronRightIconButton', 'layout', 'placement', 'rounded', 'selected', 'small']
})
@Component({
  selector: 'ix-tabs',
  changeDetection: ChangeDetectionStrategy.OnPush,
  template: '<ng-content></ng-content>',
  // eslint-disable-next-line @angular-eslint/no-inputs-metadata-property
  inputs: ['ariaLabelChevronLeftIconButton', 'ariaLabelChevronRightIconButton', 'layout', 'placement', 'rounded', 'selected', 'small'],
  outputs: ['selectedChange'],
})
export class IxTabs {
  protected el: HTMLIxTabsElement;
  @Output() selectedChange = new EventEmitter<CustomEvent<number>>();
  constructor(c: ChangeDetectorRef, r: ElementRef, protected z: NgZone) {
    c.detach();
    this.el = r.nativeElement;
  }
}


export declare interface IxTabs extends Components.IxTabs {
  /**
   * `selected` property changed
   */
  selectedChange: EventEmitter<CustomEvent<number>>;
}


@ProxyCmp({
  defineCustomElementFn: defineIxTextarea,
  inputs: ['disabled', 'helperText', 'infoText', 'invalidText', 'label', 'maxLength', 'minLength', 'name', 'placeholder', 'readonly', 'required', 'resizeBehavior', 'showTextAsTooltip', 'textareaCols', 'textareaHeight', 'textareaRows', 'textareaWidth', 'validText', 'value', 'warningText'],
  methods: ['getNativeInputElement', 'focusInput']
})
@Component({
  selector: 'ix-textarea',
  changeDetection: ChangeDetectionStrategy.OnPush,
  template: '<ng-content></ng-content>',
  // eslint-disable-next-line @angular-eslint/no-inputs-metadata-property
  inputs: ['disabled', 'helperText', 'infoText', 'invalidText', 'label', 'maxLength', 'minLength', 'name', 'placeholder', 'readonly', 'required', 'resizeBehavior', 'showTextAsTooltip', 'textareaCols', 'textareaHeight', 'textareaRows', 'textareaWidth', 'validText', 'value', 'warningText'],
  outputs: ['valueChange', 'validityStateChange', 'ixBlur'],
})
export class IxTextarea {
  protected el: HTMLIxTextareaElement;
  @Output() valueChange = new EventEmitter<CustomEvent<string>>();
  @Output() validityStateChange = new EventEmitter<CustomEvent<ValidityState>>();
  @Output() ixBlur = new EventEmitter<CustomEvent<void>>();
  constructor(c: ChangeDetectorRef, r: ElementRef, protected z: NgZone) {
    c.detach();
    this.el = r.nativeElement;
  }
}


export declare interface IxTextarea extends Components.IxTextarea {
  /**
   * Event emitted when the value of the textarea field changes.
   */
  valueChange: EventEmitter<CustomEvent<string>>;
  /**
   * Event emitted when the validity state of the textarea field changes.
   */
  validityStateChange: EventEmitter<CustomEvent<ValidityState>>;
  /**
   * Event emitted when the textarea field loses focus.
   */
  ixBlur: EventEmitter<CustomEvent<void>>;
}


@ProxyCmp({
  defineCustomElementFn: defineIxTile,
  inputs: ['size']
})
@Component({
  selector: 'ix-tile',
  changeDetection: ChangeDetectionStrategy.OnPush,
  template: '<ng-content></ng-content>',
  // eslint-disable-next-line @angular-eslint/no-inputs-metadata-property
  inputs: ['size'],
})
export class IxTile {
  protected el: HTMLIxTileElement;
  constructor(c: ChangeDetectorRef, r: ElementRef, protected z: NgZone) {
    c.detach();
    this.el = r.nativeElement;
  }
}


export declare interface IxTile extends Components.IxTile {}


@ProxyCmp({
  defineCustomElementFn: defineIxTimeInput,
  inputs: ['disabled', 'format', 'helperText', 'hourInterval', 'i18nErrorTimeUnparsable', 'i18nHourColumnHeader', 'i18nMillisecondColumnHeader', 'i18nMinuteColumnHeader', 'i18nSecondColumnHeader', 'i18nSelectTime', 'i18nTime', 'infoText', 'invalidText', 'label', 'millisecondInterval', 'minuteInterval', 'name', 'placeholder', 'readonly', 'required', 'secondInterval', 'showTextAsTooltip', 'validText', 'value', 'warningText'],
  methods: ['getNativeInputElement', 'focusInput']
})
@Component({
  selector: 'ix-time-input',
  changeDetection: ChangeDetectionStrategy.OnPush,
  template: '<ng-content></ng-content>',
  // eslint-disable-next-line @angular-eslint/no-inputs-metadata-property
  inputs: ['disabled', 'format', 'helperText', 'hourInterval', 'i18nErrorTimeUnparsable', 'i18nHourColumnHeader', 'i18nMillisecondColumnHeader', 'i18nMinuteColumnHeader', 'i18nSecondColumnHeader', 'i18nSelectTime', 'i18nTime', 'infoText', 'invalidText', 'label', 'millisecondInterval', 'minuteInterval', 'name', 'placeholder', 'readonly', 'required', 'secondInterval', 'showTextAsTooltip', 'validText', 'value', 'warningText'],
  outputs: ['valueChange', 'validityStateChange'],
})
export class IxTimeInput {
  protected el: HTMLIxTimeInputElement;
  @Output() valueChange = new EventEmitter<CustomEvent<string>>();
  @Output() validityStateChange = new EventEmitter<CustomEvent<IIxTimeInputTimeInputValidityState>>();
  constructor(c: ChangeDetectorRef, r: ElementRef, protected z: NgZone) {
    c.detach();
    this.el = r.nativeElement;
  }
}


import type { TimeInputValidityState as IIxTimeInputTimeInputValidityState } from '@siemens/ix/components';

export declare interface IxTimeInput extends Components.IxTimeInput {
  /**
   * Input change event.
   */
  valueChange: EventEmitter<CustomEvent<string>>;
  /**
   * Validation state change event.
   */
  validityStateChange: EventEmitter<CustomEvent<IIxTimeInputTimeInputValidityState>>;
}


@ProxyCmp({
  defineCustomElementFn: defineIxTimePicker,
  inputs: ['corners', 'format', 'hideHeader', 'hourInterval', 'i18nConfirmTime', 'i18nHeader', 'i18nHourColumnHeader', 'i18nMillisecondColumnHeader', 'i18nMinuteColumnHeader', 'i18nSecondColumnHeader', 'millisecondInterval', 'minuteInterval', 'secondInterval', 'showHour', 'showMinutes', 'showSeconds', 'standaloneAppearance', 'textSelectTime', 'textTime', 'time', 'timeReference'],
  methods: ['getCurrentTime']
})
@Component({
  selector: 'ix-time-picker',
  changeDetection: ChangeDetectionStrategy.OnPush,
  template: '<ng-content></ng-content>',
  // eslint-disable-next-line @angular-eslint/no-inputs-metadata-property
  inputs: ['corners', 'format', 'hideHeader', 'hourInterval', 'i18nConfirmTime', 'i18nHeader', 'i18nHourColumnHeader', 'i18nMillisecondColumnHeader', 'i18nMinuteColumnHeader', 'i18nSecondColumnHeader', 'millisecondInterval', 'minuteInterval', 'secondInterval', 'showHour', 'showMinutes', 'showSeconds', 'standaloneAppearance', 'textSelectTime', 'textTime', 'time', 'timeReference'],
  outputs: ['timeSelect', 'timeChange'],
})
export class IxTimePicker {
  protected el: HTMLIxTimePickerElement;
  @Output() timeSelect = new EventEmitter<CustomEvent<string>>();
  @Output() timeChange = new EventEmitter<CustomEvent<string>>();
  constructor(c: ChangeDetectorRef, r: ElementRef, protected z: NgZone) {
    c.detach();
    this.el = r.nativeElement;
  }
}


export declare interface IxTimePicker extends Components.IxTimePicker {
  /**
   * Time event
   */
  timeSelect: EventEmitter<CustomEvent<string>>;
  /**
   * Time change event
   */
  timeChange: EventEmitter<CustomEvent<string>>;
}


@ProxyCmp({
  defineCustomElementFn: defineIxToast,
  inputs: ['ariaLabelCloseIconButton', 'autoClose', 'autoCloseDelay', 'icon', 'iconColor', 'toastTitle', 'type']
})
@Component({
  selector: 'ix-toast',
  changeDetection: ChangeDetectionStrategy.OnPush,
  template: '<ng-content></ng-content>',
  // eslint-disable-next-line @angular-eslint/no-inputs-metadata-property
  inputs: ['ariaLabelCloseIconButton', 'autoClose', 'autoCloseDelay', 'icon', 'iconColor', 'toastTitle', 'type'],
  outputs: ['closeToast'],
})
export class IxToast {
  protected el: HTMLIxToastElement;
  @Output() closeToast = new EventEmitter<CustomEvent<any>>();
  constructor(c: ChangeDetectorRef, r: ElementRef, protected z: NgZone) {
    c.detach();
    this.el = r.nativeElement;
  }
}


export declare interface IxToast extends Components.IxToast {
  /**
   * Toast closed
   */
  closeToast: EventEmitter<CustomEvent<any>>;
}


@ProxyCmp({
  defineCustomElementFn: defineIxToastContainer,
  inputs: ['containerClass', 'containerId', 'position'],
  methods: ['showToast']
})
@Component({
  selector: 'ix-toast-container',
  changeDetection: ChangeDetectionStrategy.OnPush,
  template: '<ng-content></ng-content>',
  // eslint-disable-next-line @angular-eslint/no-inputs-metadata-property
  inputs: ['containerClass', 'containerId', 'position'],
})
export class IxToastContainer {
  protected el: HTMLIxToastContainerElement;
  constructor(c: ChangeDetectorRef, r: ElementRef, protected z: NgZone) {
    c.detach();
    this.el = r.nativeElement;
  }
}


export declare interface IxToastContainer extends Components.IxToastContainer {}


@ProxyCmp({
  defineCustomElementFn: defineIxToggle,
  inputs: ['checked', 'disabled', 'hideText', 'indeterminate', 'name', 'required', 'textIndeterminate', 'textOff', 'textOn', 'value']
})
@Component({
  selector: 'ix-toggle',
  changeDetection: ChangeDetectionStrategy.OnPush,
  template: '<ng-content></ng-content>',
  // eslint-disable-next-line @angular-eslint/no-inputs-metadata-property
  inputs: ['checked', 'disabled', 'hideText', 'indeterminate', 'name', 'required', 'textIndeterminate', 'textOff', 'textOn', 'value'],
  outputs: ['checkedChange', 'ixBlur'],
})
export class IxToggle {
  protected el: HTMLIxToggleElement;
  @Output() checkedChange = new EventEmitter<CustomEvent<boolean>>();
  @Output() ixBlur = new EventEmitter<CustomEvent<void>>();
  constructor(c: ChangeDetectorRef, r: ElementRef, protected z: NgZone) {
    c.detach();
    this.el = r.nativeElement;
  }
}


export declare interface IxToggle extends Components.IxToggle {
  /**
   * An event will be dispatched each time the slide-toggle changes its value.
   */
  checkedChange: EventEmitter<CustomEvent<boolean>>;
  /**
   * An event will be dispatched each time the toggle is blurred.
   */
  ixBlur: EventEmitter<CustomEvent<void>>;
}


@ProxyCmp({
  defineCustomElementFn: defineIxToggleButton,
  inputs: ['ariaLabelButton', 'disabled', 'ghost', 'icon', 'iconRight', 'loading', 'outline', 'pressed', 'variant']
})
@Component({
  selector: 'ix-toggle-button',
  changeDetection: ChangeDetectionStrategy.OnPush,
  template: '<ng-content></ng-content>',
  // eslint-disable-next-line @angular-eslint/no-inputs-metadata-property
<<<<<<< HEAD
  inputs: ['ariaLabelButton', 'disabled', 'ghost', 'icon', 'loading', 'outline', 'pressed', 'variant'],
  outputs: ['pressedChange'],
=======
  inputs: ['ariaLabelButton', 'disabled', 'ghost', 'icon', 'iconRight', 'loading', 'outline', 'pressed', 'variant'],
  standalone: true
>>>>>>> 8f9d1321
})
export class IxToggleButton {
  protected el: HTMLIxToggleButtonElement;
  @Output() pressedChange = new EventEmitter<CustomEvent<boolean>>();
  constructor(c: ChangeDetectorRef, r: ElementRef, protected z: NgZone) {
    c.detach();
    this.el = r.nativeElement;
  }
}


export declare interface IxToggleButton extends Components.IxToggleButton {
  /**
   * Pressed change event
   */
  pressedChange: EventEmitter<CustomEvent<boolean>>;
}


@ProxyCmp({
  defineCustomElementFn: defineIxTooltip,
  inputs: ['for', 'interactive', 'placement', 'titleContent']
})
@Component({
  selector: 'ix-tooltip',
  changeDetection: ChangeDetectionStrategy.OnPush,
  template: '<ng-content></ng-content>',
  // eslint-disable-next-line @angular-eslint/no-inputs-metadata-property
  inputs: ['for', 'interactive', 'placement', 'titleContent'],
})
export class IxTooltip {
  protected el: HTMLIxTooltipElement;
  constructor(c: ChangeDetectorRef, r: ElementRef, protected z: NgZone) {
    c.detach();
    this.el = r.nativeElement;
  }
}


export declare interface IxTooltip extends Components.IxTooltip {}


@ProxyCmp({
  defineCustomElementFn: defineIxTreeItem,
  inputs: ['ariaLabelChevronIcon', 'context', 'hasChildren', 'text']
})
@Component({
  selector: 'ix-tree-item',
  changeDetection: ChangeDetectionStrategy.OnPush,
  template: '<ng-content></ng-content>',
  // eslint-disable-next-line @angular-eslint/no-inputs-metadata-property
  inputs: ['ariaLabelChevronIcon', 'context', 'hasChildren', 'text'],
  outputs: ['toggle', 'itemClick'],
})
export class IxTreeItem {
  protected el: HTMLIxTreeItemElement;
  @Output() toggle = new EventEmitter<CustomEvent<void>>();
  @Output() itemClick = new EventEmitter<CustomEvent<void>>();
  constructor(c: ChangeDetectorRef, r: ElementRef, protected z: NgZone) {
    c.detach();
    this.el = r.nativeElement;
  }
}


export declare interface IxTreeItem extends Components.IxTreeItem {
  /**
   * Expand/Collapsed toggled
   */
  toggle: EventEmitter<CustomEvent<void>>;
  /**
   * Click on item not on the expand/collapse icon
   */
  itemClick: EventEmitter<CustomEvent<void>>;
}


@ProxyCmp({
  defineCustomElementFn: defineIxTypography,
  inputs: ['bold', 'format', 'textColor', 'textDecoration']
})
@Component({
  selector: 'ix-typography',
  changeDetection: ChangeDetectionStrategy.OnPush,
  template: '<ng-content></ng-content>',
  // eslint-disable-next-line @angular-eslint/no-inputs-metadata-property
  inputs: ['bold', 'format', 'textColor', 'textDecoration'],
})
export class IxTypography {
  protected el: HTMLIxTypographyElement;
  constructor(c: ChangeDetectorRef, r: ElementRef, protected z: NgZone) {
    c.detach();
    this.el = r.nativeElement;
  }
}


export declare interface IxTypography extends Components.IxTypography {}


@ProxyCmp({
  defineCustomElementFn: defineIxUpload,
  inputs: ['accept', 'disabled', 'i18nUploadDisabled', 'i18nUploadFile', 'loadingText', 'multiline', 'multiple', 'selectFileText', 'state', 'uploadFailedText', 'uploadSuccessText'],
  methods: ['setFilesToUpload']
})
@Component({
  selector: 'ix-upload',
  changeDetection: ChangeDetectionStrategy.OnPush,
  template: '<ng-content></ng-content>',
  // eslint-disable-next-line @angular-eslint/no-inputs-metadata-property
  inputs: ['accept', 'disabled', 'i18nUploadDisabled', 'i18nUploadFile', 'loadingText', 'multiline', 'multiple', 'selectFileText', 'state', 'uploadFailedText', 'uploadSuccessText'],
  outputs: ['filesChanged'],
})
export class IxUpload {
  protected el: HTMLIxUploadElement;
  @Output() filesChanged = new EventEmitter<CustomEvent<Array<File>>>();
  constructor(c: ChangeDetectorRef, r: ElementRef, protected z: NgZone) {
    c.detach();
    this.el = r.nativeElement;
  }
}


export declare interface IxUpload extends Components.IxUpload {
  /**
   * You get an array of Files after drop-action or browse action is finished
   */
  filesChanged: EventEmitter<CustomEvent<Array<File>>>;
}


@ProxyCmp({
  defineCustomElementFn: defineIxValidationTooltip,
  inputs: ['message', 'placement', 'suppressAutomaticPlacement']
})
@Component({
  selector: 'ix-validation-tooltip',
  changeDetection: ChangeDetectionStrategy.OnPush,
  template: '<ng-content></ng-content>',
  // eslint-disable-next-line @angular-eslint/no-inputs-metadata-property
  inputs: ['message', 'placement', 'suppressAutomaticPlacement'],
})
export class IxValidationTooltip {
  protected el: HTMLIxValidationTooltipElement;
  constructor(c: ChangeDetectorRef, r: ElementRef, protected z: NgZone) {
    c.detach();
    this.el = r.nativeElement;
  }
}


export declare interface IxValidationTooltip extends Components.IxValidationTooltip {}


@ProxyCmp({
  defineCustomElementFn: defineIxWorkflowStep,
  inputs: ['clickable', 'disabled', 'selected', 'status', 'vertical']
})
@Component({
  selector: 'ix-workflow-step',
  changeDetection: ChangeDetectionStrategy.OnPush,
  template: '<ng-content></ng-content>',
  // eslint-disable-next-line @angular-eslint/no-inputs-metadata-property
  inputs: ['clickable', 'disabled', 'selected', 'status', 'vertical'],
})
export class IxWorkflowStep {
  protected el: HTMLIxWorkflowStepElement;
  constructor(c: ChangeDetectorRef, r: ElementRef, protected z: NgZone) {
    c.detach();
    this.el = r.nativeElement;
  }
}


export declare interface IxWorkflowStep extends Components.IxWorkflowStep {}


@ProxyCmp({
  defineCustomElementFn: defineIxWorkflowSteps,
  inputs: ['clickable', 'selectedIndex', 'vertical']
})
@Component({
  selector: 'ix-workflow-steps',
  changeDetection: ChangeDetectionStrategy.OnPush,
  template: '<ng-content></ng-content>',
  // eslint-disable-next-line @angular-eslint/no-inputs-metadata-property
  inputs: ['clickable', 'selectedIndex', 'vertical'],
  outputs: ['stepSelected'],
})
export class IxWorkflowSteps {
  protected el: HTMLIxWorkflowStepsElement;
  @Output() stepSelected = new EventEmitter<CustomEvent<number>>();
  constructor(c: ChangeDetectorRef, r: ElementRef, protected z: NgZone) {
    c.detach();
    this.el = r.nativeElement;
  }
}


export declare interface IxWorkflowSteps extends Components.IxWorkflowSteps {
  /**
   * On step selected event
   */
  stepSelected: EventEmitter<CustomEvent<number>>;
}

<|MERGE_RESOLUTION|>--- conflicted
+++ resolved
@@ -200,12 +200,7 @@
   changeDetection: ChangeDetectionStrategy.OnPush,
   template: '<ng-content></ng-content>',
   // eslint-disable-next-line @angular-eslint/no-inputs-metadata-property
-<<<<<<< HEAD
-  inputs: ['a11yLabel', 'extra', 'image', 'initials', 'username'],
-=======
   inputs: ['a11yLabel', 'ariaLabelTooltip', 'extra', 'image', 'initials', 'tooltipText', 'username'],
-  standalone: true
->>>>>>> 8f9d1321
 })
 export class IxAvatar {
   protected el: HTMLIxAvatarElement;
@@ -339,12 +334,7 @@
   changeDetection: ChangeDetectionStrategy.OnPush,
   template: '<ng-content></ng-content>',
   // eslint-disable-next-line @angular-eslint/no-inputs-metadata-property
-<<<<<<< HEAD
-  inputs: ['ariaLabelButton', 'disabled', 'form', 'ghost', 'icon', 'loading', 'outline', 'type', 'variant'],
-=======
   inputs: ['ariaLabelButton', 'disabled', 'form', 'ghost', 'icon', 'iconRight', 'loading', 'outline', 'type', 'variant'],
-  standalone: true
->>>>>>> 8f9d1321
 })
 export class IxButton {
   protected el: HTMLIxButtonElement;
@@ -1951,12 +1941,7 @@
   changeDetection: ChangeDetectionStrategy.OnPush,
   template: '<ng-content></ng-content>',
   // eslint-disable-next-line @angular-eslint/no-inputs-metadata-property
-<<<<<<< HEAD
-  inputs: ['icon', 'label', 'notifications'],
-=======
   inputs: ['icon', 'label', 'notifications', 'tooltipText'],
-  standalone: true
->>>>>>> 8f9d1321
 })
 export class IxMenuCategory {
   protected el: HTMLIxMenuCategoryElement;
@@ -1979,12 +1964,7 @@
   changeDetection: ChangeDetectionStrategy.OnPush,
   template: '<ng-content></ng-content>',
   // eslint-disable-next-line @angular-eslint/no-inputs-metadata-property
-<<<<<<< HEAD
-  inputs: ['active', 'bottom', 'disabled', 'home', 'icon', 'label', 'notifications'],
-=======
   inputs: ['active', 'bottom', 'disabled', 'home', 'icon', 'label', 'notifications', 'tooltipText'],
-  standalone: true
->>>>>>> 8f9d1321
 })
 export class IxMenuItem {
   protected el: HTMLIxMenuItemElement;
@@ -2972,13 +2952,8 @@
   changeDetection: ChangeDetectionStrategy.OnPush,
   template: '<ng-content></ng-content>',
   // eslint-disable-next-line @angular-eslint/no-inputs-metadata-property
-<<<<<<< HEAD
-  inputs: ['ariaLabelButton', 'disabled', 'ghost', 'icon', 'loading', 'outline', 'pressed', 'variant'],
+  inputs: ['ariaLabelButton', 'disabled', 'ghost', 'icon', 'iconRight', 'loading', 'outline', 'pressed', 'variant'],
   outputs: ['pressedChange'],
-=======
-  inputs: ['ariaLabelButton', 'disabled', 'ghost', 'icon', 'iconRight', 'loading', 'outline', 'pressed', 'variant'],
-  standalone: true
->>>>>>> 8f9d1321
 })
 export class IxToggleButton {
   protected el: HTMLIxToggleButtonElement;

--- conflicted
+++ resolved
@@ -9,11 +9,7 @@
     "swizzle": "docusaurus swizzle",
     "deploy": "docusaurus deploy",
     "clear": "docusaurus clear",
-<<<<<<< HEAD
     "rimraf": "rimraf ./static/webcomponent-examples/lib/ix && rimraf ./static/webcomponent-examples/lib/core-ui-icons && rimraf ./static/webcomponent-examples/lib/ix-aggrid",
-=======
-    "rimraf": "rimraf ./static/webcomponent-examples/lib/ix && rimraf ./static/webcomponent-examples/lib/ix-icons",
->>>>>>> f24e0c4c
     "serve": "docusaurus serve",
     "write-translations": "docusaurus write-translations",
     "write-heading-ids": "docusaurus write-heading-ids",
@@ -27,14 +23,9 @@
     "@docusaurus/preset-classic": "^2.0.1",
     "@docusaurus/theme-live-codeblock": "^2.0.1",
     "@mdx-js/react": "^1.6.22",
-<<<<<<< HEAD
+    "@siemens/ix-icons": "1.0.0-beta.1",
     "@siemens/ix": "*",
     "@siemens/ix-react": "*",
-=======
-    "@siemens/ix": "./../core",
-    "@siemens/ix-react": "./../react",
-    "@siemens/ix-icons": "1.0.0-beta.1",
->>>>>>> f24e0c4c
     "@stencil/postcss": "^2.1.0",
     "clsx": "^1.2.1",
     "execa": "^5.1.1",

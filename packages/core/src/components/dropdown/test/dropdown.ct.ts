/*
 * SPDX-FileCopyrightText: 2023 Siemens AG
 *
 * SPDX-License-Identifier: MIT
 *
 * This source code is licensed under the MIT license found in the
 * LICENSE file in the root directory of this source tree.
 */
import { ElementHandle, expect, Locator, Page } from '@playwright/test';
import { regressionTest, viewPorts } from '@utils/test';

const html = String.raw;

regressionTest('renders', async ({ mount, page }) => {
  await mount(`
  <ix-split-button label="Test 1">
    <ix-dropdown-item>Test 1</ix-dropdown-item>
  </ix-split-button>

  <ix-split-button label="Test 2">
    <ix-dropdown-item>Test 1</ix-dropdown-item>
  </ix-split-button>

  <ix-group header="Title" sub-header="Subtitle">
    <ix-dropdown slot="dropdown">
      <ix-dropdown-item label="Item 1" icon="pin" />
      <ix-dropdown-item label="Item 2" icon="star" />
      <ix-dropdown-item label="Item 3" icon="heart" />
      <ix-dropdown-item label="Item 4" icon="cogwheel" />
    </ix-dropdown>
  </ix-group>

  <ix-group header="Title" sub-header="Subtitle">
    <ix-dropdown slot="dropdown">
      <ix-dropdown-item label="Item 1" icon="pin" />
      <ix-dropdown-item label="Item 2" icon="star" />
      <ix-dropdown-item label="Item 3" icon="heart" />
      <ix-dropdown-item label="Item 4" icon="cogwheel" />
    </ix-dropdown>
  </ix-group>
  `);

  const sb1 = page.locator('ix-split-button').nth(0);
  const sb2 = page.locator('ix-split-button').nth(1);

  const g1 = page.locator('ix-group').nth(0);
  const g2 = page.locator('ix-group').nth(1);

  const sb1Dropdown = sb1.locator('ix-dropdown');
  const sb2Dropdown = sb2.locator('ix-dropdown');
  const g1Dropdown = g1.locator('ix-dropdown');
  const g2Dropdown = g2.locator('ix-dropdown');

  await sb1.locator('ix-icon-button').first().click();

  await expectToBeVisible(
    [sb1Dropdown, sb2Dropdown, g1Dropdown, g2Dropdown],
    0
  );

  await sb2.locator('ix-icon-button').first().click();

  await expectToBeVisible(
    [sb1Dropdown, sb2Dropdown, g1Dropdown, g2Dropdown],
    1
  );

  await g2.locator('ix-icon-button').click();

  await expectToBeVisible(
    [sb1Dropdown, sb2Dropdown, g1Dropdown, g2Dropdown],
    3
  );
});

function expectToBeVisible(elements: Locator[], index: number) {
  return Promise.all(
    elements.map(async (element, i) => {
      let ef = expect(element);
      if (i !== index) {
        ef = ef.not;
      }
      await ef.toBeVisible();
    })
  );
}

regressionTest('trigger toggles', async ({ mount, page }) => {
  await mount(`<ix-button id="trigger">Open</ix-button>
    <ix-dropdown trigger="trigger" trigger-toggles="true">
      <ix-dropdown-item label="Item 1"></ix-dropdown-item>
      <ix-dropdown-item label="Item 2"></ix-dropdown-item>
    </ix-dropdown>
  `);

  await page.locator('ix-button').click();
  const dropdown = page.locator('.dropdown-menu');
  await expect(dropdown).toHaveClass(/show/);
  await expect(dropdown).toBeVisible();

  await page.locator('ix-button').click();
  const after = page.locator('.dropdown-menu');
  await expect(after).not.toHaveClass(/show/);
  await expect(dropdown).not.toBeVisible();
});

regressionTest.describe('Close behavior', () => {
  function mountDropdown(
    mount: (selector: string) => Promise<ElementHandle<HTMLElement>>,
    config: {
      closeBehavior: string | boolean;
    }
  ) {
    const closeBehavior = config.closeBehavior
      ? `close-behavior="${config.closeBehavior}"`
      : '';

    return mount(`
      <ix-button id="level-1">Trigger</ix-button>
      <ix-dropdown id="dropdown-level-1" trigger="level-1" ${closeBehavior}>
        <ix-dropdown-item>Item 1</ix-dropdown-item>
        <ix-dropdown-item>Item 2</ix-dropdown-item>
        <ix-dropdown-item>Item 3</ix-dropdown-item>
      </ix-dropdown>
  `);
  }

  let triggerButton: Locator;
  let dropdownLevel1: Locator;

  let dropdownLevel1_Item1: Locator;

  function setupTest(page: Page) {
    triggerButton = page.locator('#level-1');
    dropdownLevel1 = page.locator('#dropdown-level-1');

    dropdownLevel1_Item1 = dropdownLevel1
      .locator('ix-dropdown-item')
      .getByText('Item 1');
  }

  regressionTest(' = both', async ({ mount, page }) => {
    await mountDropdown(mount, {
      closeBehavior: 'both',
    });

    setupTest(page);

    await triggerButton.click();
    await expect(dropdownLevel1).toBeVisible();

    await page.mouse.click(400, 200);
    await expect(dropdownLevel1).not.toBeVisible();

    await triggerButton.click();
    await expect(dropdownLevel1).toBeVisible();

    await dropdownLevel1_Item1.click();
    await expect(dropdownLevel1).not.toBeVisible();
  });

  regressionTest(' = inside', async ({ mount, page }) => {
    await mountDropdown(mount, {
      closeBehavior: 'inside',
    });

    setupTest(page);

    await triggerButton.click();
    await expect(dropdownLevel1).toBeVisible();

    await page.mouse.click(400, 200);
    await expect(dropdownLevel1).toBeVisible();

    await dropdownLevel1_Item1.click();
    await expect(dropdownLevel1).not.toBeVisible();
  });

  regressionTest(' = outside', async ({ mount, page }) => {
    await mountDropdown(mount, {
      closeBehavior: 'outside',
    });

    setupTest(page);

    await triggerButton.click();
    await expect(dropdownLevel1).toBeVisible();

    await page.mouse.click(400, 200);
    await expect(dropdownLevel1).not.toBeVisible();

    await triggerButton.click();
    await expect(dropdownLevel1).toBeVisible();

    await dropdownLevel1_Item1.click();
    await expect(dropdownLevel1).toBeVisible();
  });

  regressionTest(' = false', async ({ mount, page }) => {
    await mountDropdown(mount, {
      // Disable close behavior
      closeBehavior: false,
    });

    // Have to be provided via javascript, otherwise the component parse the value as a string.
    await page
      .locator('ix-dropdown')
      .evaluate((dropdown: any) => (dropdown.closeBehavior = false));

    setupTest(page);

    await triggerButton.click();
    await expect(dropdownLevel1).toBeVisible();

    await page.mouse.click(400, 200);
    await expect(dropdownLevel1).toBeVisible();

    await triggerButton.click();
    await expect(dropdownLevel1).not.toBeVisible();

    await triggerButton.click();
    await expect(dropdownLevel1).toBeVisible();

    await dropdownLevel1_Item1.click({
      force: true,
    });
    await expect(dropdownLevel1).toBeVisible();
  });
});

regressionTest('Prevent closing', async ({ page, mount }) => {
  await mount(`
    <ix-button id="trigger">Open</ix-button>
    <ix-dropdown trigger="trigger">
      <ix-dropdown-header id="header">Header</ix-dropdown-header>
      <ix-dropdown-item id="item-1">Item 1</ix-dropdown-item>
    </ix-dropdown>`);

  const header = await page.locator('ix-dropdown-header');
  header.evaluate((h) =>
    h.addEventListener('click', (event) => {
      event.preventDefault();
    })
  );
  await page.locator('#trigger').click();
  await expect(header).toBeVisible();
  await header.click();
  await expect(header).toBeVisible();
  await page.locator('#item-1').click();
  await expect(header).not.toBeVisible();
});

regressionTest.describe('Nested dropdowns 1/3', () => {
  function mountDropdown(
    mount: (selector: string) => Promise<ElementHandle<HTMLElement>>,
    config?: {
      closeBehavior: string | boolean;
    }
  ) {
    return mount(html`
      <ix-button id="trigger-dropdown-1">Trigger 1</ix-button>
      <ix-dropdown
        close-behavior="${config?.closeBehavior ?? 'both'}"
        id="dropdown-1"
        trigger="trigger-dropdown-1"
      >
        <ix-dropdown-item id="trigger-dropdown-2">Item 1</ix-dropdown-item>
        <ix-dropdown-item>Item 2</ix-dropdown-item>
        <ix-dropdown-item id="trigger-dropdown-3">Item 3</ix-dropdown-item>
      </ix-dropdown>

      <ix-dropdown trigger="trigger-dropdown-2" id="dropdown-2">
        <ix-dropdown-item>Item 1.1</ix-dropdown-item>
        <ix-dropdown-item>Item 1.2</ix-dropdown-item>
        <ix-dropdown-item>Item 1.3</ix-dropdown-item>
      </ix-dropdown>

      <ix-dropdown trigger="trigger-dropdown-3" id="dropdown-3">
        <ix-dropdown-item>Item 3.1</ix-dropdown-item>
        <ix-dropdown-item>Item 3.2</ix-dropdown-item>
        <ix-dropdown-item id="trigger-dropdown-4">Item 3.3</ix-dropdown-item>
      </ix-dropdown>

      <ix-dropdown trigger="trigger-dropdown-4" id="dropdown-4">
        <ix-dropdown-item>Item 3.3.1</ix-dropdown-item>
        <ix-dropdown-item>Item 3.3.2</ix-dropdown-item>
        <ix-dropdown-item>Item 3.3.3</ix-dropdown-item>
      </ix-dropdown>

      <ix-button id="trigger-dropdown-5">Trigger 5</ix-button>
      <ix-dropdown id="dropdown-5" trigger="trigger-dropdown-5">
        <ix-dropdown-item>Item 1</ix-dropdown-item>
        <ix-dropdown-item>Item 2</ix-dropdown-item>
        <ix-dropdown-item id="trigger-dropdown-6">Item 3</ix-dropdown-item>
      </ix-dropdown>

      <ix-dropdown id="dropdown-6" trigger="trigger-dropdown-6">
        <ix-dropdown-item>Item 1</ix-dropdown-item>
        <ix-dropdown-item>Item 2</ix-dropdown-item>
        <ix-dropdown-item>Item 3</ix-dropdown-item>
      </ix-dropdown>
    `);
  }

  let triggerDropdown1: Locator;
  let triggerDropdown2: Locator;
  let triggerDropdown3: Locator;
  let triggerDropdown4: Locator;
  let triggerDropdown5: Locator;

  let dropdown1: Locator;
  let dropdown2: Locator;
  let dropdown3: Locator;
  let dropdown4: Locator;
  let dropdown5: Locator;

  function setupTest(page: Page) {
    triggerDropdown1 = page.locator('#trigger-dropdown-1');
    triggerDropdown2 = page.locator('#trigger-dropdown-2');
    triggerDropdown3 = page.locator('#trigger-dropdown-3');
    triggerDropdown4 = page.locator('#trigger-dropdown-4');
    triggerDropdown5 = page.locator('#trigger-dropdown-5');

    dropdown1 = page.locator('#dropdown-1');
    dropdown2 = page.locator('#dropdown-2');
    dropdown3 = page.locator('#dropdown-3');
    dropdown4 = page.locator('#dropdown-4');
    dropdown5 = page.locator('#dropdown-5');
  }

  regressionTest('close neighbor sub menu', async ({ mount, page }) => {
    await mountDropdown(mount);
    setupTest(page);

    await triggerDropdown1.click();
    await expect(dropdown1).toBeVisible();

    await triggerDropdown3.click();
    await expect(dropdown3).toBeVisible();

    await triggerDropdown5.click();
    await expect(dropdown5).toBeVisible();
    await expect(dropdown1).not.toBeVisible();
    await expect(dropdown3).not.toBeVisible();
  });

  regressionTest('close assigned submenu', async ({ mount, page }) => {
    await mountDropdown(mount);

    setupTest(page);

    await triggerDropdown1.click();
    await expect(dropdown1).toBeVisible();

    await triggerDropdown2.click();
    await expect(dropdown2).toBeVisible();

    await triggerDropdown3.click();
    await expect(dropdown2).not.toBeVisible();
    await expect(dropdown3).toBeVisible();

    await triggerDropdown4.click();
    await expect(dropdown4).toBeVisible();

    await triggerDropdown3.click();
    await expect(dropdown3).not.toBeVisible();
    await expect(dropdown4).not.toBeVisible();
  });

  regressionTest.describe('close by Escape with close behavior', () => {
    regressionTest(' = both', async ({ mount, page }) => {
      await mountDropdown(mount);

      setupTest(page);

      await triggerDropdown1.click();
      await expect(dropdown1).toBeVisible();

      await triggerDropdown2.click();
      await expect(dropdown2).toBeVisible();

      await triggerDropdown3.click();
      await expect(dropdown2).not.toBeVisible();
      await expect(dropdown3).toBeVisible();

      await triggerDropdown4.click();
      await expect(dropdown4).toBeVisible();

      await page.keyboard.press('Escape');

      await expect(dropdown1).not.toBeVisible();
      await expect(dropdown2).not.toBeVisible();
      await expect(dropdown3).not.toBeVisible();
      await expect(dropdown4).not.toBeVisible();
    });

    regressionTest(' = inside', async ({ mount, page }) => {
      await mountDropdown(mount, {
        closeBehavior: 'inside',
      });

      setupTest(page);

      await triggerDropdown1.click();
      await expect(dropdown1).toBeVisible();

      await triggerDropdown2.click();
      await expect(dropdown2).toBeVisible();

      await triggerDropdown3.click();
      await expect(dropdown2).not.toBeVisible();
      await expect(dropdown3).toBeVisible();

      await triggerDropdown4.click();
      await expect(dropdown4).toBeVisible();

      await page.keyboard.press('Escape');

      await expect(dropdown1).not.toBeVisible();
      await expect(dropdown2).not.toBeVisible();
      await expect(dropdown3).not.toBeVisible();
      await expect(dropdown4).not.toBeVisible();
    });

    regressionTest(' = outside', async ({ mount, page }) => {
      await mountDropdown(mount, { closeBehavior: 'outside' });

      setupTest(page);

      await triggerDropdown1.click();
      await expect(dropdown1).toBeVisible();

      await triggerDropdown2.click();
      await expect(dropdown2).toBeVisible();

      await triggerDropdown3.click();
      await expect(dropdown2).not.toBeVisible();
      await expect(dropdown3).toBeVisible();

      await triggerDropdown4.click();
      await expect(dropdown4).toBeVisible();

      await page.keyboard.press('Escape');

      await expect(dropdown1).not.toBeVisible();
      await expect(dropdown2).not.toBeVisible();
      await expect(dropdown3).not.toBeVisible();
      await expect(dropdown4).not.toBeVisible();
    });

    regressionTest(' = false', async ({ mount, page }) => {
      await mountDropdown(mount, { closeBehavior: false });

      setupTest(page);

      await triggerDropdown1.click();
      await expect(dropdown1).toBeVisible();

      await triggerDropdown2.click();
      await expect(dropdown2).toBeVisible();

      await triggerDropdown3.click();
      await expect(dropdown2).not.toBeVisible();
      await expect(dropdown3).toBeVisible();

      await triggerDropdown4.click();
      await expect(dropdown4).toBeVisible();

      await page.keyboard.press('Escape');

      await expect(dropdown1).not.toBeVisible();
      await expect(dropdown2).not.toBeVisible();
      await expect(dropdown3).not.toBeVisible();
      await expect(dropdown4).not.toBeVisible();
    });
  });
});

regressionTest.describe('nested dropdown 2/3', () => {
  const button1Text = 'Triggerbutton1';
  const button2Text = 'Triggerbutton2';

  regressionTest.beforeEach(async ({ mount }) => {
    await mount(`
      <button id="trigger1">${button1Text}</button>
      <ix-dropdown trigger="trigger1">
        <button id="trigger2">${button2Text}</button>
        <ix-dropdown trigger="trigger2">
          <ix-dropdown-item label="Item 1"></ix-dropdown-item>
        </ix-dropdown>
      </ix-dropdown>
    `);
  });

  regressionTest('can open nested dropdown', async ({ page }) => {
    await page.getByText(button1Text).click();
    await page.getByText(button2Text).click();
    const nestedDropdownItem = page.locator('ix-dropdown-item');

    await expect(nestedDropdownItem).toHaveClass(/hydrated/);
  });
});

regressionTest.describe('nested dropdown 3/3', () => {
  regressionTest.beforeEach(async ({ mount }) => {
    await mount(`
      <ix-button id="trigger-dropdown-1">Trigger 1</ix-button>
      <ix-dropdown id="dropdown-1" close-behavior="outside" trigger="trigger-dropdown-1">
        <ix-dropdown-item id="trigger-dropdown-2">Item 1</ix-dropdown-item>
        <ix-dropdown-item>Item 2</ix-dropdown-item>
      </ix-dropdown>

      <ix-dropdown trigger="trigger-dropdown-2" id="dropdown-2" close-behavior="inside">
        <ix-dropdown-item>Item 1.1</ix-dropdown-item>
        <ix-dropdown-item>Item 1.2</ix-dropdown-item>
        <ix-dropdown-item>Item 1.3</ix-dropdown-item>
      </ix-dropdown>
    `);
  });

  regressionTest('close child on parent dismiss', async ({ page }) => {
    const triggerDropdown1 = page.locator('#trigger-dropdown-1');
    const triggerDropdown2 = page.locator('#trigger-dropdown-2');

    const dropdown1 = page.locator('#dropdown-1');
    const dropdown2 = page.locator('#dropdown-2');

    await triggerDropdown1.click();
    await triggerDropdown2.click();
    await triggerDropdown1.click();

    await expect(dropdown1).not.toBeVisible();
    await expect(dropdown2).not.toBeVisible();
  });
});

regressionTest(
  'Nested dropdowns within application-header',
  async ({ mount, page }) => {
    await mount(html`
      <ix-application-header>
        <ix-dropdown-button label="Trigger">
          <ix-dropdown-item label="MainItem 1"></ix-dropdown-item>
          <ix-dropdown-item label="MainItem 2"></ix-dropdown-item>
          <ix-dropdown-item
            label="MainItem 3"
            id="submenu-01"
          ></ix-dropdown-item>
        </ix-dropdown-button>
      </ix-application-header>
      <ix-dropdown id="submenu" trigger="submenu-01">
        <ix-dropdown-item>SubMenuItem 1</ix-dropdown-item>
        <ix-dropdown-item>SubMenuItem 2</ix-dropdown-item>
        <ix-dropdown-item>SubMenuItem 3</ix-dropdown-item>
        <ix-dropdown-item>SubMenuItem 4</ix-dropdown-item>
      </ix-dropdown>
    `);
    await page.setViewportSize(viewPorts.sm);
    await page.waitForTimeout(500);

    const header = page.locator('ix-application-header');
    await expect(header).toBeVisible();

    const overflowTrigger = header.locator('ix-icon-button');
    await overflowTrigger.click();

    const dropdownButton = header.locator('ix-dropdown-button');
    await dropdownButton.locator('ix-button').click();

    const dropdownOfDropdownButton = dropdownButton.locator('ix-dropdown');
    await expect(dropdownOfDropdownButton).toBeVisible();

    const submenuTrigger = page
      .locator('ix-dropdown-item')
      .getByText('MainItem 3');
    await expect(submenuTrigger).toBeVisible();
    await submenuTrigger.click();

    const submenuDropdown = page.locator('#submenu');

    await expect(submenuDropdown).toBeVisible();

    const subMenuItem = submenuDropdown
      .locator('ix-dropdown-item')
      .getByText('SubMenuItem 3');

    await subMenuItem.click();

    await expect(submenuDropdown).not.toBeVisible();
    await expect(dropdownOfDropdownButton).not.toBeVisible();
  }
);

regressionTest.describe('resolve during element connect', () => {
  regressionTest.beforeEach(async ({ mount }) => {
    await mount(`
    <ix-button id="trigger">Open</ix-button>
    <ix-dropdown trigger="trigger">
      <ix-dropdown-item label="Item 1" icon="print"></ix-dropdown-item>
      <ix-dropdown-item label="Item 2"></ix-dropdown-item>
      <ix-dropdown-item>Custom</ix-dropdown-item>
    </ix-dropdown>
    `);
  });

  regressionTest('attach and detach from dom', async ({ page }) => {
    await page.evaluate(() => {
      const dropdown = document.querySelector('ix-dropdown');
      const mount = document.querySelector('#mount');
      mount.removeChild(dropdown);
      mount.append(dropdown);
    });

    const dropdown = page.locator('ix-dropdown');
    await page.locator('ix-button').first().click();

    await expect(dropdown).toBeVisible();
  });

  regressionTest('add element within runtime', async ({ page }) => {
    await page.evaluate(async () => {
      const divElement = document.createElement('div');
      const mount = document.querySelector('#mount');
      mount.appendChild(divElement);
    });

    const dropdown = page.locator('ix-dropdown');
    await page.locator('ix-button').first().click();

    await expect(dropdown).toBeVisible();
  });
});

<<<<<<< HEAD
regressionTest('Child dropdown disconnects', async ({ mount, page }) => {
=======
test('Child dropdown disconnects', async ({ mount, page }) => {
>>>>>>> 0b41424d
  await mount(`<ix-button id="trigger">Open</ix-icon-button>
        <ix-dropdown closeBehavior="outside" trigger="trigger">
          <ix-dropdown-item id="item-1">Item level 1</ix-dropdown-item>
          <ix-dropdown-button label="Nested">
            <ix-dropdown-item id="item-1">Item level 2</ix-dropdown-item>
          </ix-dropdown-button>
        </ix-dropdown>`);
  const trigger = page.locator('ix-button').first();
  await trigger.click();
  const dropdown = page.locator('ix-dropdown').first();

  await expect(dropdown).toBeVisible();

  await dropdown.evaluate((dd) => {
    dd.removeChild(dd.querySelector('ix-dropdown-button'));
  });

  await trigger.click();
  await trigger.click();
  await expect(dropdown).toBeVisible();
});

<<<<<<< HEAD
regressionTest.describe('A11y', () => {
  regressionTest.describe('Keyboard navigation', () => {
    regressionTest.beforeEach(async ({ page, mount }) => {
=======
test.describe('A11y', () => {
  test.describe('Keyboard navigation', () => {
    test.beforeEach(async ({ page, mount }) => {
>>>>>>> 0b41424d
      await mount(`
      <ix-button id="trigger">Open</ix-button>
      <ix-dropdown trigger="trigger">
        <ix-dropdown-item label="Item 1" icon="print"></ix-dropdown-item>
        <ix-dropdown-item label="Item 2"></ix-dropdown-item>
        <ix-dropdown-item>Custom</ix-dropdown-item>
      </ix-dropdown>
      `);

      await page.locator('#trigger').click();
    });

    regressionTest.describe('ArrowDown', () => {
      regressionTest('trigger -> first item', async ({ page }) => {
        await page.keyboard.press('ArrowDown');
        await page.waitForTimeout(100);
        const item = await page.locator('ix-dropdown-item').first();
        await expect(item).toBeFocused();
      });

      regressionTest('first item -> second item', async ({ page }) => {
        await page.keyboard.press('ArrowDown');
        await page.waitForTimeout(100);
        await page.keyboard.press('ArrowDown');
        await page.waitForTimeout(100);
        const item = await page.locator('ix-dropdown-item').nth(1);
        await expect(item).toBeFocused();
      });
    });

    regressionTest.describe('ArrowUp', () => {
      regressionTest('second item -> fist item', async ({ page }) => {
        await page.keyboard.press('ArrowDown');
        await page.waitForTimeout(100);
        await page.keyboard.press('ArrowDown');
        await page.waitForTimeout(100);
        await page.keyboard.press('ArrowUp');
        const item = await page.locator('ix-dropdown-item').first();
        await expect(item).toBeFocused();
      });
    });
  });
});<|MERGE_RESOLUTION|>--- conflicted
+++ resolved
@@ -631,11 +631,7 @@
   });
 });
 
-<<<<<<< HEAD
 regressionTest('Child dropdown disconnects', async ({ mount, page }) => {
-=======
-test('Child dropdown disconnects', async ({ mount, page }) => {
->>>>>>> 0b41424d
   await mount(`<ix-button id="trigger">Open</ix-icon-button>
         <ix-dropdown closeBehavior="outside" trigger="trigger">
           <ix-dropdown-item id="item-1">Item level 1</ix-dropdown-item>
@@ -658,15 +654,9 @@
   await expect(dropdown).toBeVisible();
 });
 
-<<<<<<< HEAD
 regressionTest.describe('A11y', () => {
   regressionTest.describe('Keyboard navigation', () => {
     regressionTest.beforeEach(async ({ page, mount }) => {
-=======
-test.describe('A11y', () => {
-  test.describe('Keyboard navigation', () => {
-    test.beforeEach(async ({ page, mount }) => {
->>>>>>> 0b41424d
       await mount(`
       <ix-button id="trigger">Open</ix-button>
       <ix-dropdown trigger="trigger">
@@ -704,7 +694,7 @@
         await page.keyboard.press('ArrowDown');
         await page.waitForTimeout(100);
         await page.keyboard.press('ArrowUp');
-        const item = await page.locator('ix-dropdown-item').first();
+        const item = page.locator('ix-dropdown-item').first();
         await expect(item).toBeFocused();
       });
     });

/*
 * SPDX-FileCopyrightText: 2023 Siemens AG
 *
 * SPDX-License-Identifier: MIT
 *
 * This source code is licensed under the MIT license found in the
 * LICENSE file in the root directory of this source tree.
 */

import { Component, Event, EventEmitter, h, Host, Prop } from '@stencil/core';
import type { DateChangeEvent } from '../date-picker/date-picker';
import { IxDatePickerComponent } from '../date-picker/date-picker-component';

export type DateTimeSelectEvent = {
  from?: string;
  to?: string;
  time: string;
};

export type DateTimeDateChangeEvent =
  | string
  | Omit<DateTimeSelectEvent, 'time'>;

@Component({
  tag: 'ix-datetime-picker',
  styleUrl: 'datetime-picker.scss',
  shadow: true,
})
export class DatetimePicker
  implements Omit<IxDatePickerComponent, 'corners' | 'format'>
{
  /**
   * If true a date-range can be selected (from/to).
   */
  @Prop() range = true;

  /**
   * Show hour input
   */
  @Prop() showHour = true;

  /**
   * Show minutes input
   */
  @Prop() showMinutes = true;

  /**
   * Show seconds input
   */
  @Prop() showSeconds = true;

  /**
   * The earliest date that can be selected by the date picker.
   * If not set there will be no restriction.
   *
   * @since 1.1.0
   */
  @Prop() minDate?: string;

  /**
   * The latest date that can be selected by the date picker.
   * If not set there will be no restriction.
   *
   * @since 1.1.0
   */
  @Prop() maxDate?: string;

  /**
   * Date format string.
   * See {@link "https://moment.github.io/luxon/#/formatting?id=table-of-tokens"} for all available tokens.
   *
   * @since 1.1.0
   */
  @Prop() dateFormat: string = 'yyyy/LL/dd';

  /**
   * Time format string.
   * See {@link "https://moment.github.io/luxon/#/formatting?id=table-of-tokens"} for all available tokens.
   *
   * @since 1.1.0
   */
  @Prop() timeFormat: string = 'HH:mm:ss';

  /**
   * The selected starting date. If the picker is not in range mode this is the selected date.
   * Format has to match the `format` property.
   *
   * @since 1.1.0
   */
  @Prop() from?: string;

  /**
   * The selected end date. If the the picker is not in range mode this property has no impact.
   * Format has to match the `format` property.
   *
   * @since 1.1.0
   */
  @Prop() to?: string;

  /**
   * Select time with format string
   *
   * @since 1.1.0
   */
  @Prop() time?: string;

  /**
   * Show time reference input
   * Time reference is default aligned with @see {this.timeFormat}
   *
   * @since 1.1.0
   */
  @Prop() showTimeReference: boolean = false;

  /**
   * Set time reference
   */
  @Prop() timeReference?: 'AM' | 'PM';

  /**
   * Text of date select button
   *
   * @since 2.1.0
   */
  @Prop({ attribute: 'i18n-done' }) i18nDone: string = 'Done';

  /**
   * Top label of time picker
   *
   * @since 3.0.0
   */
  @Prop() i18nTime: string = 'Time';

  /**
   * The index of which day to start the week on, based on the Locale#weekdays array.
   * E.g. if the locale is en-us, weekStartIndex = 1 results in starting the week on monday.
   *
   * @since 2.1.0
   */
  @Prop() weekStartIndex = 0;

  /**
   * Format of time string
   * See {@link "https://moment.github.io/luxon/#/formatting?id=table-of-tokens"} for all available tokens.
   *
   * @since 2.1.0
   */
  @Prop() locale?: string;

  /**
<<<<<<< HEAD
=======
   * Default behavior of the done event is to join the two events (date and time) into one combined string output.
   * This combination can be configured over the delimiter
   *
   * @since 1.1.0
   * @deprecated Not used anymore see `done` event
   */
  @Prop() eventDelimiter = ' - ';

  /**
   * Shows week numbers displayed on the left side of the date picker
   *
   * @since 3.0.0
   */
  @Prop() showWeekNumbers = false;

  /**
   * Done event
   *
   * Set `doneEventDelimiter` to null or undefine to get the typed event
   * @deprecated Use `this.dateChange`
   */
  @Event() done!: EventEmitter<string>;

  /**
>>>>>>> 4bdec91e
   * Time change
   *
   * @since 1.1.0
   */
  @Event() timeChange!: EventEmitter<string>;

  /**
   * Date change
   *
   * @since 1.1.0
   */
  @Event() dateChange!: EventEmitter<DateTimeDateChangeEvent>;

  /**
   * Datetime selection event is fired after confirm button is pressed
   *
   * @since 1.1.0
   */
  @Event() dateSelect!: EventEmitter<DateTimeSelectEvent>;

  private datePickerElement?: HTMLIxDatePickerElement;
  private timePickerElement?: HTMLIxTimePickerElement;

  private async onDone() {
    const date = await this.datePickerElement?.getCurrentDate();
    const time = await this.timePickerElement?.getCurrentTime();

    this.dateSelect.emit({
      from: date?.from ?? '',
      to: date?.to ?? '',
      time: time ?? '',
    });
  }

  private async onDateChange(event: CustomEvent<string | DateChangeEvent>) {
    event.preventDefault();
    event.stopPropagation();

    const { detail: date } = event;
    this.dateChange.emit(date);
  }

  private async onTimeChange(event: CustomEvent<string>) {
    event.preventDefault();
    event.stopPropagation();

    const { detail: time } = event;
    this.timeChange.emit(time);
  }

  render() {
    return (
      <Host>
        <ix-layout-grid class="no-padding">
          <ix-row>
            <ix-col>
              <ix-date-picker
                ref={(ref) => (this.datePickerElement = ref)}
                corners="left"
                range={this.range}
                onDateChange={(event) => this.onDateChange(event)}
                from={this.from}
                to={this.to}
                format={this.dateFormat}
                minDate={this.minDate}
                maxDate={this.maxDate}
                weekStartIndex={this.weekStartIndex}
                standaloneAppearance={false}
                locale={this.locale}
                showWeekNumbers={this.showWeekNumbers}
              ></ix-date-picker>
            </ix-col>

            <ix-col>
              <ix-time-picker
                class="min-width"
                ref={(ref) => (this.timePickerElement = ref)}
                standaloneAppearance={false}
                showHour={this.showHour}
                showMinutes={this.showMinutes}
                showSeconds={this.showSeconds}
                onTimeChange={(event) => this.onTimeChange(event)}
                format={this.timeFormat}
                textTime={this.i18nTime}
                time={this.time}
              ></ix-time-picker>
              <div class="btn-select-date-container">
                <ix-button
                  class="btn-select-date"
                  onClick={() => this.onDone()}
                >
                  {this.i18nDone}
                </ix-button>
              </div>
            </ix-col>
          </ix-row>
        </ix-layout-grid>
      </Host>
    );
  }
}<|MERGE_RESOLUTION|>--- conflicted
+++ resolved
@@ -148,17 +148,6 @@
   @Prop() locale?: string;
 
   /**
-<<<<<<< HEAD
-=======
-   * Default behavior of the done event is to join the two events (date and time) into one combined string output.
-   * This combination can be configured over the delimiter
-   *
-   * @since 1.1.0
-   * @deprecated Not used anymore see `done` event
-   */
-  @Prop() eventDelimiter = ' - ';
-
-  /**
    * Shows week numbers displayed on the left side of the date picker
    *
    * @since 3.0.0
@@ -166,15 +155,7 @@
   @Prop() showWeekNumbers = false;
 
   /**
-   * Done event
-   *
-   * Set `doneEventDelimiter` to null or undefine to get the typed event
-   * @deprecated Use `this.dateChange`
-   */
-  @Event() done!: EventEmitter<string>;
-
-  /**
->>>>>>> 4bdec91e
+
    * Time change
    *
    * @since 1.1.0

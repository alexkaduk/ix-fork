--- conflicted
+++ resolved
@@ -70,23 +70,20 @@
       throw new Error('Slider bounding box is null.');
     }
 
-<<<<<<< HEAD
     await page.mouse.up();
     await expect(tooltip).not.toBeVisible();
   }
 );
-=======
-  await page.mouse.up();
-  await expect(tooltip).not.toBeVisible();
-});
 
-test('should not change value - prevent default', async ({ page, mount }) => {
-  await mount(`<ix-slider value="20"></ix-slider>`);
-  const slider = page.locator('ix-slider');
-  await slider.evaluate((s) =>
-    s.addEventListener('valueChange', (e) => e.preventDefault())
-  );
-  await page.mouse.click(100, 16);
-  await expect(slider).toHaveAttribute('value', '20');
-});
->>>>>>> 9f78d84d
+regressionTest(
+  'should not change value - prevent default',
+  async ({ page, mount }) => {
+    await mount(`<ix-slider value="20"></ix-slider>`);
+    const slider = page.locator('ix-slider');
+    await slider.evaluate((s) =>
+      s.addEventListener('valueChange', (e) => e.preventDefault())
+    );
+    await page.mouse.click(100, 16);
+    await expect(slider).toHaveAttribute('value', '20');
+  }
+);
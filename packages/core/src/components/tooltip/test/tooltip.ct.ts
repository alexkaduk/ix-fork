/*
 * SPDX-FileCopyrightText: 2023 Siemens AG
 *
 * SPDX-License-Identifier: MIT
 *
 * This source code is licensed under the MIT license found in the
 * LICENSE file in the root directory of this source tree.
 */
import { expect } from '@playwright/test';
import { regressionTest } from '@utils/test';

regressionTest('renders', async ({ mount, page }) => {
  await mount(`
    <ix-tooltip for=".test">tooltip</ix-tooltip>
    <ix-button class="test">button</ix-button>
  `);
  const tooltip = page.locator('ix-tooltip');
  const button = page.locator('ix-button');

  await button.hover();

  await expect(tooltip).toHaveClass(/hydrated/);
  await expect(tooltip).toBeVisible();
});

<<<<<<< HEAD
regressionTest.describe('a11y', () => {
  regressionTest('closes on ESC', async ({ mount, page }) => {
=======
test('renders in shadow DOM', async ({ mount, page }) => {
  await mount(``);

  await page.evaluate(() => {
    customElements.define('test-component', class extends HTMLElement {});
    const testComponent = document.createElement('test-component');
    testComponent.attachShadow({ mode: 'open' });

    const tooltip = document.createElement('ix-tooltip');
    tooltip.innerHTML = 'tooltip';
    tooltip.for = '.test';

    const button = document.createElement('ix-button');
    button.innerHTML = 'button';
    button.classList.add('test');

    document.querySelector('#mount')?.appendChild(testComponent);
    testComponent.shadowRoot?.appendChild(button);
    testComponent.shadowRoot?.appendChild(tooltip);
  });

  const tooltip = page.locator('ix-tooltip');
  const button = page.locator('ix-button');

  await button.hover();

  await expect(tooltip).toHaveClass(/hydrated/);
  await expect(tooltip).toBeVisible();
});

test('renders in slot', async ({ mount, page }) => {
  await mount(`
    <ix-blind>
      <ix-tooltip for=".test">tooltip</ix-tooltip>
      <ix-button class="test">button</ix-button>
    </ix-blind>
  `);

  const tooltip = page.locator('ix-tooltip');
  const button = page.locator('ix-button');

  await button.hover();

  await expect(tooltip).toHaveClass(/hydrated/);
  await expect(tooltip).toBeVisible();
});

test.describe('a11y', () => {
  test('closes on ESC', async ({ mount, page }) => {
>>>>>>> 9cef8f7f
    await mount(`
      <ix-tooltip for=".test">tooltip</ix-tooltip>
      <ix-button class="test"></ix-button>
    `);
    const button = page.locator('ix-button');
    await button.hover();
    page.keyboard.down('Escape');
    const tooltip = page.locator('ix-tooltip');
    await expect(tooltip).not.toBeVisible();
  });
});

regressionTest('show tooltip after delay', async ({ mount, page }) => {
  await mount(`
    <ix-tooltip for=".test" show-delay="1000">tooltip</ix-tooltip>
    <ix-button class="test">button</ix-button>
  `);
  const tooltip = page.locator('ix-tooltip');
  const button = page.locator('ix-button');

  await button.hover();
  await expect(tooltip).not.toBeVisible();
  await page.waitForTimeout(1000);
  await expect(tooltip).toBeVisible();
});

regressionTest('hide tooltip after delay', async ({ mount, page }) => {
  await mount(`
    <div style="margin: 2rem">
      <ix-tooltip for=".test" hide-delay="1000">tooltip</ix-tooltip>
      <ix-button class="test">button</ix-button>
    </div>
  `);
  const tooltip = page.locator('ix-tooltip');
  const button = page.locator('ix-button');

  await button.hover();
  await expect(tooltip).toBeVisible();
  await page.mouse.move(0, 0);
  await page.waitForTimeout(1000);
  await expect(tooltip).not.toBeVisible();
});

regressionTest(
  'avoid double visibility request by focusin event',
  async ({ mount, page }) => {
    await mount(`
    <ix-menu>
      <ix-menu-item>Item 1</ix-menu-item>
      <ix-menu-item>Item 2</ix-menu-item>
    </ix-menu>
  `);

    const menuItem1 = page.locator('ix-menu-item:nth-child(1)');
    const menuItem2 = page.locator('ix-menu-item:nth-child(2)');

    await menuItem1.hover();
    await page.waitForTimeout(5);
    await menuItem1.click();
    await page.waitForTimeout(200);
    await expect(menuItem1.locator('ix-tooltip')).toBeVisible();

    await menuItem2.hover();
    await page.waitForTimeout(5);
    await menuItem2.click();
    await page.waitForTimeout(200);
    await expect(menuItem2.locator('ix-tooltip')).toBeVisible();

    await menuItem1.hover();
    await page.waitForTimeout(5);
    await menuItem1.click();
    await page.waitForTimeout(200);
    await expect(menuItem1.locator('ix-tooltip')).toBeVisible();

    await page.mouse.move(0, 0);
    await page.waitForTimeout(200);

    await expect(menuItem1.locator('ix-tooltip')).not.toBeVisible();
    await expect(menuItem2.locator('ix-tooltip')).not.toBeVisible();
  }
);<|MERGE_RESOLUTION|>--- conflicted
+++ resolved
@@ -23,11 +23,7 @@
   await expect(tooltip).toBeVisible();
 });
 
-<<<<<<< HEAD
-regressionTest.describe('a11y', () => {
-  regressionTest('closes on ESC', async ({ mount, page }) => {
-=======
-test('renders in shadow DOM', async ({ mount, page }) => {
+regressionTest('renders in shadow DOM', async ({ mount, page }) => {
   await mount(``);
 
   await page.evaluate(() => {
@@ -57,7 +53,7 @@
   await expect(tooltip).toBeVisible();
 });
 
-test('renders in slot', async ({ mount, page }) => {
+regressionTest('renders in slot', async ({ mount, page }) => {
   await mount(`
     <ix-blind>
       <ix-tooltip for=".test">tooltip</ix-tooltip>
@@ -74,9 +70,8 @@
   await expect(tooltip).toBeVisible();
 });
 
-test.describe('a11y', () => {
-  test('closes on ESC', async ({ mount, page }) => {
->>>>>>> 9cef8f7f
+regressionTest.describe('a11y', () => {
+  regressionTest('closes on ESC', async ({ mount, page }) => {
     await mount(`
       <ix-tooltip for=".test">tooltip</ix-tooltip>
       <ix-button class="test"></ix-button>

--- conflicted
+++ resolved
@@ -33,27 +33,21 @@
       const normalChipElement = page.locator('ix-chip').first();
       const outlineChipElement = page.locator('ix-chip').last();
 
-<<<<<<< HEAD
-      const normalChipSize = await normalChipElement.boundingBox();
-      const outlineChipSize = await outlineChipElement.boundingBox();
-=======
-    const normalChipSize = (await normalChipElement.boundingBox()) as {
-      x: number;
-      y: number;
-      width: number;
-      height: number;
-    };
-    const outlineChipSize = (await outlineChipElement.boundingBox()) as {
-      x: number;
-      y: number;
-      width: number;
-      height: number;
-    };
+      const normalChipSize = (await normalChipElement.boundingBox()) as {
+        x: number;
+        y: number;
+        width: number;
+        height: number;
+      };
+      const outlineChipSize = (await outlineChipElement.boundingBox()) as {
+        x: number;
+        y: number;
+        width: number;
+        height: number;
+      };
 
-    expect(normalChipSize).not.toBeNull();
-    expect(outlineChipSize).not.toBeNull();
->>>>>>> 6e41ae32
-
+      expect(normalChipSize).not.toBeNull();
+      expect(outlineChipSize).not.toBeNull();
       expect(normalChipSize.width).toEqual(outlineChipSize.width);
     }
   );

--- conflicted
+++ resolved
@@ -10,11 +10,8 @@
 import { Component, Element, h, Host, Prop } from '@stencil/core';
 import { ButtonVariant } from '../button/button';
 import { AlignedPlacement } from '../dropdown/placement';
-<<<<<<< HEAD
 import { iconChevronDownSmall } from '@siemens/ix-icons/icons';
-=======
 import { makeRef } from '../utils/make-ref';
->>>>>>> 1a13a460
 
 export type DropdownButtonVariant = ButtonVariant;
 

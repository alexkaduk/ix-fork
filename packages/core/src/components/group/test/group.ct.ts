/*
 * SPDX-FileCopyrightText: 2024 Siemens AG
 *
 * SPDX-License-Identifier: MIT
 *
 * This source code is licensed under the MIT license found in the
 * LICENSE file in the root directory of this source tree.
 */

import { expect } from '@playwright/test';
import { regressionTest } from '@utils/test';

regressionTest('renders', async ({ mount, page }) => {
  await mount(`<ix-group></ix-group>`);
  const group = page.locator('ix-group');
  await expect(group).toHaveClass(/hydrated/);
});

regressionTest('hide expand icon initial', async ({ mount, page }) => {
  await mount(`
    <ix-group>
    </ix-group>
  `);
  const group = page.locator('ix-group');
  await expect(group).toHaveClass(/hydrated/);

  const expandIcon = group.getByTestId('expand-collapsed-icon');
  await expect(expandIcon).not.toBeVisible();

  await group.evaluate((group) => {
    const item = document.createElement('ix-group-item');
    group.appendChild(item);
  });

  await expect(expandIcon).toBeVisible();
});

regressionTest('show expand icon initial', async ({ mount, page }) => {
  await mount(`
    <ix-group>
      <ix-group-item>Item 1</ix-group-item>
    </ix-group>
  `);
  const group = page.locator('ix-group');
  await expect(group).toHaveClass(/hydrated/);

  const expandIcon = group.getByTestId('expand-collapsed-icon');
  await expect(expandIcon).toBeVisible();

  await group.evaluate((group) => {
    const item = group.querySelector('ix-group-item');
    if (item) {
      item.remove();
    }
  });

  await expect(expandIcon).not.toBeVisible();
});

regressionTest(
  'suppress selection should not stop event propagation',
  async ({ mount, page }) => {
    await mount(`
    <ix-group>
      <ix-group-item suppress-selection>Item 1</ix-group-item>
      <ix-group-item>Item 2</ix-group-item>
    </ix-group>
  `);
    const group = page.locator('ix-group');
    const expandIcon = group.getByTestId('expand-collapsed-icon');
    await expandIcon.click();

    const groupItem = page.locator('ix-group-item').first();
    await expect(group).toHaveClass(/hydrated/);

    await groupItem.evaluate((item) => {
      item.addEventListener('click', () => (item.innerHTML += 'Clicked'));
    });

    await groupItem.click();
    await expect(groupItem).toHaveText('Item 1Clicked');
  }
);

<<<<<<< HEAD
regressionTest('prevent default', async ({ mount, page }) => {
=======
test('item prevent default selection item event', async ({ mount, page }) => {
>>>>>>> 79b01a78
  await mount(`
    <ix-group>
      <ix-group-item>Item 1</ix-group-item>
      <ix-group-item>Item 2</ix-group-item>
    </ix-group>
  `);
  const group = page.locator('ix-group');
  const expandIcon = group.getByTestId('expand-collapsed-icon');
  await expandIcon.click();

  const groupItem = page.locator('ix-group-item').first();
  await expect(group).toHaveClass(/hydrated/);

  await group.evaluate((item) => {
    item.addEventListener('selectItem', (e) => e.preventDefault());
  });

  await groupItem.click();
  await expect(groupItem).not.toHaveClass(/hydrated selected/);
});

test('group header prevent default collapse/expand', async ({
  mount,
  page,
}) => {
  await mount(`
    <ix-group>
      <ix-group-item>Item 1</ix-group-item>
      <ix-group-item>Item 2</ix-group-item>
    </ix-group>
  `);
  const group = page.locator('ix-group');
  const expandIcon = group.getByTestId('expand-collapsed-icon');

  await group.evaluate((item) => {
    item.addEventListener('collapsedChanged', (e) => e.preventDefault());
  });

  await expandIcon.click();

  await expect(group).toHaveAttribute('collapsed');
});

test('group header prevent default selection event', async ({
  mount,
  page,
}) => {
  await mount(`
    <ix-group header="Test" sub-header="Test2">
      <ix-group-item>Item 1</ix-group-item>
      <ix-group-item>Item 2</ix-group-item>
    </ix-group>
  `);
  const group = page.locator('ix-group');
  const groupHeader = group.locator('.group-header');

  await group.evaluate((item) => {
    item.addEventListener('selectGroup', (e) => e.preventDefault());
  });

  await groupHeader.click();

  await expect(group).not.toHaveAttribute('selected');
});<|MERGE_RESOLUTION|>--- conflicted
+++ resolved
@@ -82,72 +82,71 @@
   }
 );
 
-<<<<<<< HEAD
-regressionTest('prevent default', async ({ mount, page }) => {
-=======
-test('item prevent default selection item event', async ({ mount, page }) => {
->>>>>>> 79b01a78
-  await mount(`
+regressionTest(
+  'item prevent default selection item event',
+  async ({ mount, page }) => {
+    await mount(`
     <ix-group>
       <ix-group-item>Item 1</ix-group-item>
       <ix-group-item>Item 2</ix-group-item>
     </ix-group>
   `);
-  const group = page.locator('ix-group');
-  const expandIcon = group.getByTestId('expand-collapsed-icon');
-  await expandIcon.click();
+    const group = page.locator('ix-group');
+    const expandIcon = group.getByTestId('expand-collapsed-icon');
+    await expandIcon.click();
 
-  const groupItem = page.locator('ix-group-item').first();
-  await expect(group).toHaveClass(/hydrated/);
+    const groupItem = page.locator('ix-group-item').first();
+    await expect(group).toHaveClass(/hydrated/);
 
-  await group.evaluate((item) => {
-    item.addEventListener('selectItem', (e) => e.preventDefault());
-  });
+    await group.evaluate((item) => {
+      item.addEventListener('selectItem', (e) => e.preventDefault());
+    });
 
-  await groupItem.click();
-  await expect(groupItem).not.toHaveClass(/hydrated selected/);
-});
+    await groupItem.click();
+    await expect(groupItem).not.toHaveClass(/hydrated selected/);
+  }
+);
 
-test('group header prevent default collapse/expand', async ({
-  mount,
-  page,
-}) => {
-  await mount(`
+regressionTest(
+  'group header prevent default collapse/expand',
+  async ({ mount, page }) => {
+    await mount(`
     <ix-group>
       <ix-group-item>Item 1</ix-group-item>
       <ix-group-item>Item 2</ix-group-item>
     </ix-group>
   `);
-  const group = page.locator('ix-group');
-  const expandIcon = group.getByTestId('expand-collapsed-icon');
+    const group = page.locator('ix-group');
+    const expandIcon = group.getByTestId('expand-collapsed-icon');
 
-  await group.evaluate((item) => {
-    item.addEventListener('collapsedChanged', (e) => e.preventDefault());
-  });
+    await group.evaluate((item) => {
+      item.addEventListener('collapsedChanged', (e) => e.preventDefault());
+    });
 
-  await expandIcon.click();
+    await expandIcon.click();
 
-  await expect(group).toHaveAttribute('collapsed');
-});
+    await expect(group).toHaveAttribute('collapsed');
+  }
+);
 
-test('group header prevent default selection event', async ({
-  mount,
-  page,
-}) => {
-  await mount(`
+regressionTest(
+  'group header prevent default selection event',
+  async ({ mount, page }) => {
+    await mount(`
     <ix-group header="Test" sub-header="Test2">
       <ix-group-item>Item 1</ix-group-item>
       <ix-group-item>Item 2</ix-group-item>
     </ix-group>
   `);
-  const group = page.locator('ix-group');
-  const groupHeader = group.locator('.group-header');
+    const group = page.locator('ix-group');
+    const groupHeader = group.locator('.group-header');
 
-  await group.evaluate((item) => {
-    item.addEventListener('selectGroup', (e) => e.preventDefault());
-  });
+    await group.evaluate((item) => {
+      item.addEventListener('selectGroup', (e) => e.preventDefault());
+    });
 
-  await groupHeader.click();
+    await groupHeader.click();
 
-  await expect(group).not.toHaveAttribute('selected');
-});+    await expect(group).not.toHaveAttribute('selected');
+  }
+);
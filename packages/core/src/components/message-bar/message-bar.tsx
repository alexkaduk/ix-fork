/*
 * SPDX-FileCopyrightText: 2023 Siemens AG
 *
 * SPDX-License-Identifier: MIT
 *
 * This source code is licensed under the MIT license found in the
 * LICENSE file in the root directory of this source tree.
 */

import {
  Component,
  Event,
  EventEmitter,
  h,
  Host,
  Prop,
  State,
} from '@stencil/core';
import anime from 'animejs';
import { NotificationColor } from '../utils/notification-color';
import {
  iconClose,
  iconError,
  iconInfo,
  iconWarning,
} from '@siemens/ix-icons/icons';

@Component({
  tag: 'ix-message-bar',
  styleUrl: 'message-bar.scss',
  shadow: true,
})
export class MessageBar {
  /**
   * Specifies the type of the alert.
   */
  @Prop() type: 'danger' | 'warning' | 'info' = 'info';

  /**
   * If true, close button is enabled and alert can be dismissed by the user
   */
  @Prop() dismissible = true;

  /**
   * An event emitted when the close button is clicked
   */
  @Event() closedChange!: EventEmitter;

<<<<<<< HEAD
  @State() icon?: string;
=======
  /**
   * An event emitted when the close animation is completed
   */
  @Event() closeAnimationCompleted!: EventEmitter;

  @State() icon?: 'error' | 'warning' | 'info';
>>>>>>> 8726afc0

  @State() color?: NotificationColor;

  private static readonly duration = 300;

  private divElement?: HTMLElement;

  componentWillRender() {
    if (this.type === 'danger') {
      this.icon = iconError;
      this.color = 'color-alarm';
    }

    if (this.type === 'info') {
      this.icon = iconInfo;
      this.color = 'color-info';
    }

    if (this.type === 'warning') {
      this.icon = iconWarning;
      this.color = 'color-warning';
    }
  }

  private closeAlert(el: HTMLElement) {
    const { defaultPrevented } = this.closedChange.emit();

    if (!defaultPrevented) {
      anime({
        targets: el,
        duration: MessageBar.duration,
        opacity: [1, 0],
        easing: 'easeOutSine',
        complete: () => {
          el.classList.add('d-none');
          this.closeAnimationCompleted.emit();
        },
      });
    }
  }

  render() {
    return (
      <Host>
        <div
          class={{ 'message-container': true, [this.type]: true }}
          role="alert"
          ref={(el) => (this.divElement = el as HTMLElement)}
        >
          <ix-icon color={this.color} name={this.icon}></ix-icon>
          <div class="message-content">
            <slot></slot>
          </div>
          {this.dismissible ? (
            <ix-icon-button
              icon={iconClose}
              size="24"
              ghost={true}
              onClick={() => {
                if (this.divElement) {
                  this.closeAlert(this.divElement);
                }
              }}
              data-testid="close-btn"
            ></ix-icon-button>
          ) : (
            ''
          )}
        </div>
      </Host>
    );
  }
}<|MERGE_RESOLUTION|>--- conflicted
+++ resolved
@@ -46,16 +46,12 @@
    */
   @Event() closedChange!: EventEmitter;
 
-<<<<<<< HEAD
-  @State() icon?: string;
-=======
   /**
    * An event emitted when the close animation is completed
    */
   @Event() closeAnimationCompleted!: EventEmitter;
 
-  @State() icon?: 'error' | 'warning' | 'info';
->>>>>>> 8726afc0
+  @State() icon?: string;
 
   @State() color?: NotificationColor;
 

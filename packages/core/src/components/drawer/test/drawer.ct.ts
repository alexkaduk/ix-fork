/*
 * SPDX-FileCopyrightText: 2023 Siemens AG
 *
 * SPDX-License-Identifier: MIT
 *
 * This source code is licensed under the MIT license found in the
 * LICENSE file in the root directory of this source tree.
 */
/*
 * SPDX-FileCopyrightText: 2023 Siemens AG
 *
 * SPDX-License-Identifier: MIT
 *
 * This source code is licensed under the MIT license found in the
 * LICENSE file in the root directory of this source tree.
 */
import { expect } from '@playwright/test';
import { regressionTest } from '@utils/test';

regressionTest('renders', async ({ mount, page }) => {
  await mount(`<ix-drawer>Content</ix-drawer>`);
  const drawer = page.locator('ix-drawer');
  await expect(drawer).toHaveClass(/hydrated/);
  await expect(drawer).not.toBeVisible();
});

regressionTest('show by property (initial)', async ({ mount, page }) => {
  await mount(`<ix-drawer show>Content</ix-drawer>`);
  const drawer = page.locator('ix-drawer');
  await expect(drawer).toHaveClass(/hydrated/);
  await expect(drawer).toBeVisible();
});

<<<<<<< HEAD
regressionTest('show by property', async ({ mount, page }) => {
  await mount(`<ix-drawer show>Content</ix-drawer>`);
=======
test('show by property', async ({ mount, page }) => {
  await mount(`<ix-drawer>Content</ix-drawer>`);
>>>>>>> 9f78d84d
  const drawer = page.locator('ix-drawer');

  await drawer.evaluate(
    (drawerElement: HTMLIxDrawerElement) => (drawerElement.show = true)
  );

  await expect(drawer).toHaveClass(/hydrated/);
  await expect(drawer).toBeVisible();
});

<<<<<<< HEAD
regressionTest('toggle by property', async ({ mount, page }) => {
  await mount(`<ix-drawer show>Content</ix-drawer>`);
=======
test('toggle by property', async ({ mount, page }) => {
  await mount(`<ix-drawer>Content</ix-drawer>`);
>>>>>>> 9f78d84d
  const drawer = page.locator('ix-drawer');

  await drawer.evaluate(
    (drawerElement: HTMLIxDrawerElement) => (drawerElement.show = true)
  );

  await expect(drawer).toHaveClass(/hydrated/);
  await expect(drawer).toBeVisible();

  await drawer.evaluate(
    (drawerElement: HTMLIxDrawerElement) => (drawerElement.show = false)
  );

  await expect(drawer).not.toBeVisible();
});

test('open', async ({ mount, page }) => {
  await mount('<ix-drawer>Content</ix-drawer');
  const drawer = page.locator('ix-drawer');
  await expect(drawer).toHaveClass(/hydrated/);
  await drawer.evaluate((d: HTMLIxDrawerElement) =>
    d.addEventListener('open', (event) => {
      event.preventDefault();
    })
  );
  await drawer.evaluate((d: HTMLIxDrawerElement) => (d.show = true));
  await expect(drawer).not.toBeVisible();
});

test('drawerClose', async ({ mount, page }) => {
  await mount('<ix-drawer show>Content</ix-drawer');
  const drawer = page.locator('ix-drawer');
  await expect(drawer).toHaveClass(/hydrated/);
  await drawer.evaluate((d: HTMLIxDrawerElement) =>
    d.addEventListener('drawerClose', (event) => {
      event.preventDefault();
    })
  );
  await drawer.evaluate((d: HTMLIxDrawerElement) => (d.show = false));
  await expect(drawer).toBeVisible();
});<|MERGE_RESOLUTION|>--- conflicted
+++ resolved
@@ -31,13 +31,8 @@
   await expect(drawer).toBeVisible();
 });
 
-<<<<<<< HEAD
 regressionTest('show by property', async ({ mount, page }) => {
-  await mount(`<ix-drawer show>Content</ix-drawer>`);
-=======
-test('show by property', async ({ mount, page }) => {
   await mount(`<ix-drawer>Content</ix-drawer>`);
->>>>>>> 9f78d84d
   const drawer = page.locator('ix-drawer');
 
   await drawer.evaluate(
@@ -48,13 +43,8 @@
   await expect(drawer).toBeVisible();
 });
 
-<<<<<<< HEAD
 regressionTest('toggle by property', async ({ mount, page }) => {
-  await mount(`<ix-drawer show>Content</ix-drawer>`);
-=======
-test('toggle by property', async ({ mount, page }) => {
   await mount(`<ix-drawer>Content</ix-drawer>`);
->>>>>>> 9f78d84d
   const drawer = page.locator('ix-drawer');
 
   await drawer.evaluate(
@@ -71,7 +61,7 @@
   await expect(drawer).not.toBeVisible();
 });
 
-test('open', async ({ mount, page }) => {
+regressionTest('open', async ({ mount, page }) => {
   await mount('<ix-drawer>Content</ix-drawer');
   const drawer = page.locator('ix-drawer');
   await expect(drawer).toHaveClass(/hydrated/);
@@ -84,7 +74,7 @@
   await expect(drawer).not.toBeVisible();
 });
 
-test('drawerClose', async ({ mount, page }) => {
+regressionTest('drawerClose', async ({ mount, page }) => {
   await mount('<ix-drawer show>Content</ix-drawer');
   const drawer = page.locator('ix-drawer');
   await expect(drawer).toHaveClass(/hydrated/);

--- conflicted
+++ resolved
@@ -7,11 +7,11 @@
  * LICENSE file in the root directory of this source tree.
  */
 import { expect } from '@playwright/test';
-import { regressionTest, viewPorts } from '@utils/test';
+import { test, viewPorts } from '@utils/test';
 import { ApplicationLayoutContext } from '../../utils/application-layout/context';
 import { ContextType } from '../../utils/context';
 
-regressionTest('renders', async ({ mount, page }) => {
+test('renders', async ({ mount, page }) => {
   page.setViewportSize({
     height: 500,
     width: 1400,
@@ -29,38 +29,27 @@
   await expect(header).toHaveClass(/breakpoint-lg/);
 });
 
-<<<<<<< HEAD
-regressionTest(
-  'not response inside map navigation',
-  async ({ mount, page }) => {
-    page.setViewportSize(viewPorts.sm);
-    await mount(
-      `
-    <ix-map-navigation applicationName="TEst">
-=======
 test('not response inside map navigation', async ({ mount, page }) => {
   page.setViewportSize(viewPorts.sm);
   await mount(
     `
     <ix-map-navigation applicationName="Test">
->>>>>>> 6e41ae32
       <div slot="logo">Test</div>
       <ix-menu>
         <ix-menu-item>Test</ix-menu-item>
       </ix-menu>
     </ix-map-navigation>
     `
-    );
-    const header = page.locator('ix-map-navigation ix-application-header');
-    const burger = header.locator('ix-menu-expand-icon');
-
-    await expect(burger).not.toBeVisible();
-    await expect(header).toHaveClass(/breakpoint-md/);
-  }
-);
-
-regressionTest.describe('cross app navigation', () => {
-  regressionTest(`should show app switch icon`, async ({ page, mount }) => {
+  );
+  const header = page.locator('ix-map-navigation ix-application-header');
+  const burger = header.locator('ix-menu-expand-icon');
+
+  await expect(burger).not.toBeVisible();
+  await expect(header).toHaveClass(/breakpoint-md/);
+});
+
+test.describe('cross app navigation', () => {
+  test(`should show app switch icon`, async ({ page, mount }) => {
     await page.evaluate(() => {
       window.addEventListener('context-request', (evt: any) => {
         console.dir(evt.callback);
@@ -118,83 +107,68 @@
     await expect(appEntries).toHaveCount(2);
   });
 
-  regressionTest(
-    `should close modal after interaction with app`,
-    async ({ page, mount }) => {
-      await page.evaluate(() => {
-        window.addEventListener('context-request', (evt: any) => {
-          console.dir(evt.callback);
-          evt.callback({
-            hideHeader: false,
-            host: null,
-            sidebar: false,
-            appSwitchConfig: {
-              apps: [
-                {
-                  id: '1',
-                  description: 'description 1',
-                  iconSrc: '',
-                  name: 'app name 1',
-                  target: '_self',
-                  url: '',
-                },
-                {
-                  id: '2',
-                  description: 'description 2',
-                  iconSrc: '',
-                  name: 'app name 1',
-                  target: '_self',
-                  url: '',
-                },
-              ],
-              currentAppId: '2',
-            },
-          } as ContextType<typeof ApplicationLayoutContext>);
-        });
+  test(`should close modal after interaction with app`, async ({
+    page,
+    mount,
+  }) => {
+    await page.evaluate(() => {
+      window.addEventListener('context-request', (evt: any) => {
+        console.dir(evt.callback);
+        evt.callback({
+          hideHeader: false,
+          host: null,
+          sidebar: false,
+          appSwitchConfig: {
+            apps: [
+              {
+                id: '1',
+                description: 'description 1',
+                iconSrc: '',
+                name: 'app name 1',
+                target: '_self',
+                url: '',
+              },
+              {
+                id: '2',
+                description: 'description 2',
+                iconSrc: '',
+                name: 'app name 1',
+                target: '_self',
+                url: '',
+              },
+            ],
+            currentAppId: '2',
+          },
+        } as ContextType<typeof ApplicationLayoutContext>);
       });
-      const header = page.locator('ix-application-header');
-      const appSwitchButton = header.locator('ix-icon-button.app-switch');
-      await mount(
-        `
+    });
+    const header = page.locator('ix-application-header');
+    const appSwitchButton = header.locator('ix-icon-button.app-switch');
+    await mount(
+      `
         <ix-application-header name="test">
         </ix-application-header>
       `
-      );
-      await expect(header).toHaveClass(/hydrated/);
-      await expect(appSwitchButton).toBeVisible();
-
-      await appSwitchButton.click();
-
-      const dialog = page.getByRole('dialog');
-      await expect(dialog).toBeVisible();
-
-      const modalContent = page.locator('ix-modal-content');
-      const appEntries = modalContent.locator('.AppEntry');
-
-      await expect(appEntries).toHaveCount(2);
-
-      const appEntry = appEntries.nth(0);
-      await appEntry.click();
-
-      await expect(dialog).not.toBeVisible();
-    }
-  );
-
-<<<<<<< HEAD
-  regressionTest(
-    `should show app switch apps (config async)`,
-    async ({ page, mount }) => {
-      await page.evaluate(() => {
-        window.addEventListener('context-request', (evt: any) => {
-          console.dir(evt.callback);
-          evt.callback({
-            hideHeader: false,
-            host: null,
-            sidebar: false,
-            appSwitchConfig: null,
-          } as ContextType<typeof ApplicationLayoutContext>);
-        });
-=======
+    );
+    await expect(header).toHaveClass(/hydrated/);
+    await expect(appSwitchButton).toBeVisible();
+
+    await appSwitchButton.click();
+
+    const dialog = page.getByRole('dialog');
+    await expect(dialog).toBeVisible();
+
+    const modalContent = page.locator('ix-modal-content');
+    const appEntries = modalContent.locator('.AppEntry');
+
+    await expect(appEntries).toHaveCount(2);
+
+    const appEntry = appEntries.nth(0);
+    await appEntry.click();
+
+    await expect(dialog).not.toBeVisible();
+  });
+
   test(`should show app switch apps (config async)`, async ({
     page,
     mount,
@@ -208,154 +182,150 @@
           sidebar: false,
           appSwitchConfig: undefined,
         } as ContextType<typeof ApplicationLayoutContext>);
->>>>>>> 6e41ae32
       });
-      await mount(
-        `
+    });
+    await mount(
+      `
       <ix-application>
         <ix-application-header name="test">
         </ix-application-header>
       </ix-application>
       `
-      );
-
-      const application = page.locator('ix-application');
-      const header = page.locator('ix-application-header');
-      const appSwitchButton = header.locator('ix-icon-button.app-switch');
-
-      await expect(header).toHaveClass(/hydrated/);
-      await expect(appSwitchButton).not.toBeVisible();
-
-      await application.evaluate((app) => {
-        (app as any).appSwitchConfig = {
-          i18nAppSwitch: 'some other language',
-          apps: [
-            {
-              id: '1',
-              description: 'description 1',
-              iconSrc: '',
-              name: 'app name 1',
-              target: '_blank',
-              url: 'url-01',
-            },
-            {
-              id: '2',
-              description: 'description 2',
-              iconSrc: '',
-              name: 'app name 1',
-              target: '_blank',
-              url: 'url-02',
-            },
-          ],
-          currentAppId: '2',
-        };
+    );
+
+    const application = page.locator('ix-application');
+    const header = page.locator('ix-application-header');
+    const appSwitchButton = header.locator('ix-icon-button.app-switch');
+
+    await expect(header).toHaveClass(/hydrated/);
+    await expect(appSwitchButton).not.toBeVisible();
+
+    await application.evaluate((app) => {
+      (app as any).appSwitchConfig = {
+        i18nAppSwitch: 'some other language',
+        apps: [
+          {
+            id: '1',
+            description: 'description 1',
+            iconSrc: '',
+            name: 'app name 1',
+            target: '_blank',
+            url: 'url-01',
+          },
+          {
+            id: '2',
+            description: 'description 2',
+            iconSrc: '',
+            name: 'app name 1',
+            target: '_blank',
+            url: 'url-02',
+          },
+        ],
+        currentAppId: '2',
+      };
+    });
+
+    await appSwitchButton.click();
+
+    const dialog = page.getByRole('dialog');
+    await expect(dialog).toBeVisible();
+
+    const modalHeader = page.locator('ix-modal-header');
+    await expect(modalHeader).toHaveText(/some other language/);
+
+    const modalContent = page.locator('ix-modal-content');
+    const appEntries = modalContent.locator('.AppEntry');
+
+    await expect(appEntries).toHaveCount(2);
+  });
+
+  test(`should show app switch apps (apps async)`, async ({ page, mount }) => {
+    await page.evaluate(() => {
+      window.addEventListener('context-request', (evt: any) => {
+        evt.callback({
+          hideHeader: false,
+          host: null,
+          sidebar: false,
+          appSwitchConfig: {
+            i18nAppSwitch: 'some other language',
+            i18nLoadingApps: 'LOADING APPS TEXT',
+            apps: [],
+            currentAppId: '2',
+          },
+        } as ContextType<typeof ApplicationLayoutContext>);
       });
-
-      await appSwitchButton.click();
-
-      const dialog = page.getByRole('dialog');
-      await expect(dialog).toBeVisible();
-
-      const modalHeader = page.locator('ix-modal-header');
-      await expect(modalHeader).toHaveText(/some other language/);
-
-      const modalContent = page.locator('ix-modal-content');
-      const appEntries = modalContent.locator('.AppEntry');
-
-      await expect(appEntries).toHaveCount(2);
-    }
-  );
-
-  regressionTest(
-    `should show app switch apps (apps async)`,
-    async ({ page, mount }) => {
-      await page.evaluate(() => {
-        window.addEventListener('context-request', (evt: any) => {
-          evt.callback({
-            hideHeader: false,
-            host: null,
-            sidebar: false,
-            appSwitchConfig: {
-              i18nAppSwitch: 'some other language',
-              i18nLoadingApps: 'LOADING APPS TEXT',
-              apps: [],
-              currentAppId: '2',
-            },
-          } as ContextType<typeof ApplicationLayoutContext>);
-        });
-      });
-      await mount(
-        `
+    });
+    await mount(
+      `
       <ix-application>
         <ix-application-header name="test">
         </ix-application-header>
       </ix-application>
       `
-      );
-
-      const application = page.locator('ix-application');
-      await application.evaluate((app) => {
-        (app as any).appSwitchConfig = {
-          i18nAppSwitch: 'some other language',
-          i18nLoadingApps: 'LOADING APPS TEXT',
-          apps: [],
-          currentAppId: '2',
-        };
-      });
-
-      const header = page.locator('ix-application-header');
-      const appSwitchButton = header.locator('ix-icon-button.app-switch');
-
-      await expect(header).toHaveClass(/hydrated/);
-      await expect(appSwitchButton).toBeVisible();
-
-      await appSwitchButton.click();
-
-      const dialog = page.getByRole('dialog');
-      await expect(dialog).toBeVisible();
-
-      const modalHeader = page.locator('ix-modal-header');
-      await expect(modalHeader).toHaveText(/some other language/);
-
-      const appSwitchModal = page.locator('ix-application-switch-modal');
-      const appSwitchSpinner = appSwitchModal.getByText('LOADING APPS TEXT');
-
-      await expect(appSwitchSpinner).toBeVisible();
-
-      await application.evaluate((app) => {
-        (app as any).appSwitchConfig = {
-          i18nAppSwitch: 'some other language',
-          i18nLoadingApps: 'LOADING APPS TEXT',
-          apps: [
-            {
-              id: '1',
-              description: 'description 1',
-              iconSrc: '',
-              name: 'app name 1',
-              target: '_blank',
-              url: 'url-01',
-            },
-            {
-              id: '2',
-              description: 'description 2',
-              iconSrc: '',
-              name: 'app name 1',
-              target: '_blank',
-              url: 'url-02',
-            },
-          ],
-          currentAppId: '2',
-        };
-      });
-
-      const modalContent = page.locator('ix-modal-content');
-      const appEntries = modalContent.locator('.AppEntry');
-
-      await expect(appEntries).toHaveCount(2);
-    }
-  );
-
-  regressionTest(`should show slotted components`, async ({ page, mount }) => {
+    );
+
+    const application = page.locator('ix-application');
+    await application.evaluate((app) => {
+      (app as any).appSwitchConfig = {
+        i18nAppSwitch: 'some other language',
+        i18nLoadingApps: 'LOADING APPS TEXT',
+        apps: [],
+        currentAppId: '2',
+      };
+    });
+
+    const header = page.locator('ix-application-header');
+    const appSwitchButton = header.locator('ix-icon-button.app-switch');
+
+    await expect(header).toHaveClass(/hydrated/);
+    await expect(appSwitchButton).toBeVisible();
+
+    await appSwitchButton.click();
+
+    const dialog = page.getByRole('dialog');
+    await expect(dialog).toBeVisible();
+
+    const modalHeader = page.locator('ix-modal-header');
+    await expect(modalHeader).toHaveText(/some other language/);
+
+    const appSwitchModal = page.locator('ix-application-switch-modal');
+    const appSwitchSpinner = appSwitchModal.getByText('LOADING APPS TEXT');
+
+    await expect(appSwitchSpinner).toBeVisible();
+
+    await application.evaluate((app) => {
+      (app as any).appSwitchConfig = {
+        i18nAppSwitch: 'some other language',
+        i18nLoadingApps: 'LOADING APPS TEXT',
+        apps: [
+          {
+            id: '1',
+            description: 'description 1',
+            iconSrc: '',
+            name: 'app name 1',
+            target: '_blank',
+            url: 'url-01',
+          },
+          {
+            id: '2',
+            description: 'description 2',
+            iconSrc: '',
+            name: 'app name 1',
+            target: '_blank',
+            url: 'url-02',
+          },
+        ],
+        currentAppId: '2',
+      };
+    });
+
+    const modalContent = page.locator('ix-modal-content');
+    const appEntries = modalContent.locator('.AppEntry');
+
+    await expect(appEntries).toHaveCount(2);
+  });
+
+  test(`should show slotted components`, async ({ page, mount }) => {
     await mount(
       `
       <ix-application-header name="Test">
@@ -375,68 +345,59 @@
     await expect(avatar).toBeVisible();
   });
 
-  regressionTest(
-    `should show slotted components inside overflow`,
-    async ({ page, mount }) => {
-      await mount(
-        `
+  test(`should show slotted components inside overflow`, async ({
+    page,
+    mount,
+  }) => {
+    await mount(
+      `
       <ix-application-header name="Test">
         <ix-button>before avatar</ix-button>
         <ix-avatar></ix-avatar>
         <ix-button>after avatar</ix-button>
       </ix-application-header>
       `
-      );
-
-      await page.setViewportSize(viewPorts.sm);
-
-      const avatar = page.locator('ix-avatar');
-
-      const moreMenuButton = page.locator('.context-menu');
-
-      const beforeAvatarButton = page
-        .getByRole('button')
-        .filter({ hasText: 'before avatar' });
-
-      const afterAvatarButton = page
-        .getByRole('button')
-        .filter({ hasText: 'after avatar' });
-
-      await expect(moreMenuButton).toBeVisible();
-      await expect(avatar).toBeVisible();
-
-      await expect(beforeAvatarButton).not.toBeVisible();
-      await expect(afterAvatarButton).not.toBeVisible();
-
-      await moreMenuButton.click();
-
-      const dropdown = page.locator(
-        'ix-application-header ix-dropdown[data-overflow-dropdown]'
-      );
-      await expect(dropdown).toBeVisible();
-
-      const dropdownBeforeAvatarButton = page
-        .locator('ix-application-header ix-button')
-        .nth(0);
-      const dropdownAfterAvatarButton = page
-        .locator('ix-application-header ix-button')
-        .nth(1);
-      await expect(dropdownBeforeAvatarButton).toHaveText('before avatar');
-      await expect(dropdownAfterAvatarButton).toHaveText('after avatar');
-      await expect(dropdownBeforeAvatarButton).toBeVisible();
-      await expect(dropdownAfterAvatarButton).toBeVisible();
-    }
-  );
-
-<<<<<<< HEAD
-  Object.keys(viewPorts).forEach((key) => {
-    regressionTest(
-      `should display avatar with viewport ${key}`,
-      async ({ page, mount }) => {
-        await page.setViewportSize(viewPorts.lg);
-        await mount(
-          `
-=======
+    );
+
+    await page.setViewportSize(viewPorts.sm);
+
+    const avatar = page.locator('ix-avatar');
+
+    const moreMenuButton = page.locator('.context-menu');
+
+    const beforeAvatarButton = page
+      .getByRole('button')
+      .filter({ hasText: 'before avatar' });
+
+    const afterAvatarButton = page
+      .getByRole('button')
+      .filter({ hasText: 'after avatar' });
+
+    await expect(moreMenuButton).toBeVisible();
+    await expect(avatar).toBeVisible();
+
+    await expect(beforeAvatarButton).not.toBeVisible();
+    await expect(afterAvatarButton).not.toBeVisible();
+
+    await moreMenuButton.click();
+
+    const dropdown = page.locator(
+      'ix-application-header ix-dropdown[data-overflow-dropdown]'
+    );
+    await expect(dropdown).toBeVisible();
+
+    const dropdownBeforeAvatarButton = page
+      .locator('ix-application-header ix-button')
+      .nth(0);
+    const dropdownAfterAvatarButton = page
+      .locator('ix-application-header ix-button')
+      .nth(1);
+    await expect(dropdownBeforeAvatarButton).toHaveText('before avatar');
+    await expect(dropdownAfterAvatarButton).toHaveText('after avatar');
+    await expect(dropdownBeforeAvatarButton).toBeVisible();
+    await expect(dropdownAfterAvatarButton).toBeVisible();
+  });
+
   (Object.keys(viewPorts) as Array<keyof typeof viewPorts>).forEach((key) => {
     test(`should display avatar with viewport ${key}`, async ({
       page,
@@ -445,19 +406,17 @@
       await page.setViewportSize(viewPorts.lg);
       await mount(
         `
->>>>>>> 6e41ae32
         <ix-application-header name="Test">
           <ix-avatar>
           </ix-avatar>
         </ix-application-header>
       `
-        );
-        const avatar = page.locator('ix-avatar');
-        await expect(avatar).toBeVisible();
-
-        await page.setViewportSize(viewPorts[key]);
-        await expect(avatar).toBeVisible();
-      }
-    );
+      );
+      const avatar = page.locator('ix-avatar');
+      await expect(avatar).toBeVisible();
+
+      await page.setViewportSize(viewPorts[key]);
+      await expect(avatar).toBeVisible();
+    });
   });
 });
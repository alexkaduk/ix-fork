/*
 * SPDX-FileCopyrightText: 2023 Siemens AG
 *
 * SPDX-License-Identifier: MIT
 *
 * This source code is licensed under the MIT license found in the
 * LICENSE file in the root directory of this source tree.
 */

import {
  Component,
  Element,
  Event,
  EventEmitter,
  h,
  Host,
  Prop,
  State,
  Watch,
} from '@stencil/core';
import { BaseButton, BaseButtonProps } from '../button/base-button';
import { FilterState } from './filter-state';
import { InputState } from './input-state';
import { LogicalFilterOperator } from './logical-filter-operator';
<<<<<<< HEAD
import { iconClear, iconSearch } from '@siemens/ix-icons/icons';
=======
import { makeRef } from '../utils/make-ref';
import {
  addDisposableEventListener,
  DisposableEventListener,
} from '../utils/disposable-event-listener';
>>>>>>> 1a13a460
import { A11yAttributes, a11yHostAttributes } from '../utils/a11y';

@Component({
  tag: 'ix-category-filter',
  styleUrl: 'category-filter.scss',
  shadow: true,
})
export class CategoryFilter {
  private readonly ID_CUSTOM_FILTER_VALUE = 'CW_CUSTOM_FILTER_VALUE';

  private formKeyDownListener?: DisposableEventListener;
  private preventDefaultListener?: DisposableEventListener;
  private inputKeyDownListener?: DisposableEventListener;
  private focusInListener?: DisposableEventListener;
  private focusOutListener?: DisposableEventListener;
  private inputListener?: DisposableEventListener;

  private readonly textInput? = makeRef<HTMLInputElement>();
  private formElement?: HTMLFormElement;
  private isScrollStateDirty?: boolean;
  private a11yAttributes?: A11yAttributes;

  @Element() hostElement!: HTMLIxCategoryFilterElement;

  @State() showDropdown = false;
  @State() hasFocus = false;
  @State() categoryLogicalOperator = LogicalFilterOperator.EQUAL;
  @State() inputValue: string = '';
  @State() category: string = '';
  @State() filterTokens: Array<{
    id: string;
    value: string;
    operator: LogicalFilterOperator;
  }> = [];

  /**
   * If true the filter will be in disabled state
   */
  @Prop() disabled = false;

  /**
   * If true the filter will be in readonly mode
   */
  @Prop() readonly = false;

  /**
   * A set of search criteria to populate the component with.
   */
  @Prop() filterState?: FilterState;

  /**
   * Placeholder text to be displayed in an empty input field.
   */
  @Prop() placeholder?: string;

  /**
   * Configuration object hash used to populate the dropdown menu for type-ahead and quick selection functionality.
   * Each ID maps to an object with a label and an array of options to select from.
   */
  @Prop() categories?: {
    [id: string]: {
      label: string;
      options: string[];
    };
  };

  /**
   * In certain use cases some categories may not be available for selection anymore.
   * To allow proper display of set filters with these categories this ID to label mapping can be populated.
   *
   * Configuration object hash used to supply labels to the filter chips in the input field.
   * Each ID maps to a string representing the label to display.
   */
  @Prop() nonSelectableCategories?: {
    [id: string]: string;
  } = {};

  /**
   * A list of strings that will be supplied as type-ahead suggestions not tied to any categories.
   */
  @Prop() suggestions?: string[];

  /**
   * The icon next to the actual text input
   * Defaults to 'search'
   */
  @Prop() icon?: string;

  /**
   * Allows to hide the icon inside the text input.
   * Defaults to false
   */
  @Prop() hideIcon: boolean = false;

  /**
   * If set categories will always be filtered via the respective logical operator.
   * Toggling of the operator will not be available to the user.
   *
   * @since 2.2.0
   */
  @Prop() staticOperator?: LogicalFilterOperator;

  /**
   * If set to true, allows that a single category can be set more than once.
   * An already set category will not appear in the category dropdown if set to false.
   *
   * Defaults to true
   */
  @Prop() repeatCategories = true;

  /**
   * @internal For debugging purposes only!
   */
  @Prop() tmpDisableScrollIntoView = true;

  /**
   * i18n
   */
  @Prop() labelCategories = 'Categories';

  /**
   * i18n
   */
  @Prop() i18nPlainText = 'Filter by text';

  /**
   * Event dispatched whenever a category gets selected in the dropdown
   */
  @Event() categoryChanged!: EventEmitter<string>;

  /**
   * Event dispatched whenever the text input changes.
   */
  @Event() inputChanged!: EventEmitter<InputState>;

  /**
   * Event dispatched whenever the filter state changes.
   */
  @Event() filterChanged!: EventEmitter<FilterState>;

  get dropdown() {
    return this.hostElement.shadowRoot!.querySelector('ix-dropdown');
  }

  @Watch('filterState')
  watchFilterState(newValue: FilterState) {
    this.setFilterState(newValue);
  }

  private preventDefault(e: Event) {
    e.preventDefault();
  }

  private onFocusIn() {
    this.hasFocus = true;
  }

  private onFocusOut() {
    this.hasFocus = false;
  }

  private onInput() {
    this.inputValue = this.textInput?.current?.value || '';
    const inputState = new InputState(this.inputValue, this.category);
    this.inputChanged.emit(inputState);

    if (!this.dropdown?.show) {
      this.openDropdown();
    }
  }

  componentWillLoad() {
    this.a11yAttributes = a11yHostAttributes(this.hostElement);
  }

  componentDidLoad() {
    setTimeout(() => {
      if (this.filterState !== undefined) {
        this.setFilterState(this.filterState);
      }
    });

    if (this.formElement !== undefined) {
      this.formKeyDownListener = addDisposableEventListener(
        this.formElement,
        'keydown',
        () => this.handleFormElementKeyDown
      );

      this.preventDefaultListener = addDisposableEventListener(
        this.formElement,
        'submit',
        this.preventDefault
      );
    }

    if (this.textInput?.current == null) {
      console.warn(
        'ix-category-filter - unable to add event listeners to native input element'
      );
      return;
    }

    this.inputKeyDownListener = addDisposableEventListener(
      this.textInput.current,
      'keydown',
      () => this.handleInputElementKeyDown
    );

    this.focusInListener = addDisposableEventListener(
      this.textInput.current,
      'focusin',
      () => this.onFocusIn()
    );

    this.focusOutListener = addDisposableEventListener(
      this.textInput.current,
      'focusout',
      () => this.onFocusOut()
    );

    this.inputListener = addDisposableEventListener(
      this.textInput.current,
      'input',
      () => this.onInput()
    );
  }

  private setFilterState(state: FilterState) {
    this.filterTokens = [];

    for (const token of state.tokens) {
      this.addToken(
        token,
        this.ID_CUSTOM_FILTER_VALUE,
        this.categoryLogicalOperator,
        false
      );
    }

    for (const category of state.categories) {
      this.addToken(category.value, category.id, category.operator, false);
    }

    this.emitFilterEvent();
  }

  private closeDropdown() {
    if (this.disabled || this.readonly) {
      return;
    }

    if (this.dropdown) {
      this.dropdown.show = false;
    }
  }

  private openDropdown() {
    if (this.disabled || this.readonly) {
      return;
    }

    if (this.dropdown) {
      this.dropdown.show = true;
    }
  }

  private handleFormElementKeyDown(e: KeyboardEvent) {
    switch (e.code) {
      case 'Enter':
      case 'NumpadEnter':
        if (!document.activeElement?.classList.contains('dropdown-item')) {
          return;
        }

        const token = document.activeElement.getAttribute('data-id');

        if (token === null) {
          break;
        }

        if (this.hasCategorySelection()) {
          if (this.category !== '') {
            this.addToken(token, this.category);
          } else if (
            document.activeElement.classList.contains('category-item-id')
          ) {
            this.selectCategory(token);
          }
        } else {
          this.addToken(token);
        }

        e.preventDefault();
        break;

      case 'ArrowUp':
        this.focusPreviousItem();
        e.preventDefault();
        break;

      case 'ArrowDown':
        this.showDropdown = true;
        this.focusNextItem();
        e.preventDefault();
        break;

      case 'Escape':
        this.closeDropdown();
        break;
    }
  }

  private focusPreviousItem() {
    const sibling = document.activeElement?.previousSibling;
    if (sibling instanceof HTMLElement) {
      sibling.focus();
    }
  }

  private focusNextItem() {
    const sibling = document.activeElement?.nextSibling;
    if (sibling instanceof HTMLElement) {
      sibling.focus();
    }
  }

  private handleInputElementKeyDown(e: KeyboardEvent) {
    switch (e.code) {
      case 'ArrowDown': {
        const selector = `.category-item-${
          this.category !== '' ? 'value' : 'id'
        }`;
        let item = this.hostElement.shadowRoot!.querySelector(selector);

        if (item instanceof HTMLElement) {
          item.focus();
          e.stopPropagation();
        } else if (this.suggestions?.length) {
          item = this.hostElement.shadowRoot!.querySelector('.category-item');
          if (item instanceof HTMLElement) {
            item.focus();
            e.stopPropagation();
          }
        }
        break;
      }

      case 'Backspace':
        if (this.textInput?.current?.value !== '') {
          return;
        }

        if (this.category !== '') {
          this.category = '';
          return;
        }

        const tokenCount = this.filterTokens.length;
        if (tokenCount > 0) {
          this.removeToken(tokenCount - 1);
        }
        break;

      case 'Enter':
      case 'NumpadEnter':
        this.addToken(this.inputValue, this.category);
        e.preventDefault();
        break;
    }
  }

  private emitFilterEvent() {
    const tokens = this.filterTokens
      .filter((item) => item.id === this.ID_CUSTOM_FILTER_VALUE)
      .map((item) => item.value);
    const categories = this.filterTokens.filter(
      (item) => item.id !== this.ID_CUSTOM_FILTER_VALUE
    );
    const filterState: FilterState = {
      tokens,
      categories,
    };

    this.filterChanged.emit(filterState);
  }

  private addToken(
    token: string,
    category: string = this.ID_CUSTOM_FILTER_VALUE,
    operator = this.categoryLogicalOperator,
    emitEvent = true
  ) {
    if (token === undefined || token === null) {
      return;
    }

    const newToken = token.trim();

    if (newToken === '') {
      return;
    }

    if (this.hasToken(newToken)) {
      return;
    }

    const pair = { id: category, value: newToken, operator };
    this.filterTokens = [...this.filterTokens, pair];
    if (this.textInput?.current) {
      this.textInput.current.value = '';
    }
    this.inputValue = '';
    this.categoryLogicalOperator = LogicalFilterOperator.EQUAL;

    if (this.category !== '') {
      this.category = '';
    }

    this.isScrollStateDirty = true;

    this.textInput?.current?.focus();

    if (emitEvent) {
      this.emitFilterEvent();
    }
  }

  private removeToken(index: number) {
    this.filterTokens = this.filterTokens.filter((_, i) => i !== index);
    this.emitFilterEvent();
  }

  private getCategoryIds() {
    const ids = [];
    for (const id in this.categories) {
      if (Object.prototype.hasOwnProperty.call(this.categories, id)) {
        ids.push(id);
      }
    }

    return ids;
  }

  private selectCategory(category: string) {
    this.category = category;
    if (this.textInput?.current) {
      this.textInput.current.value = '';
    }
    this.inputValue = '';
    this.textInput?.current?.focus();
    this.categoryChanged.emit(category);
  }

  private resetFilter(e: Event) {
    e.stopPropagation();
    this.closeDropdown();
    this.filterTokens = [];
    if (this.category) {
      this.category = '';
      this.categoryChanged.emit(undefined);
    }
    this.emitFilterEvent();
  }

  private filterMultiples(value: string) {
    if (this.repeatCategories) {
      return true;
    }

    const isCategoryAlreadySet = this.filterTokens.find(
      (token) => token.id === value
    );

    return !isCategoryAlreadySet;
  }

  private hasToken(token: string) {
    return this.filterTokens.some((filterToken) => {
      const hasSameValue = filterToken.value === token;

      if (!hasSameValue) {
        return false;
      }

      if (this.category !== '') {
        return this.category === filterToken.id;
      }

      if (filterToken.id) {
        return filterToken.id === this.ID_CUSTOM_FILTER_VALUE;
      }

      return hasSameValue;
    });
  }

  private filterDuplicateTokens(value: string) {
    return !this.hasToken(value);
  }

  private filterByInput(value: string) {
    if (this.inputValue === undefined || this.inputValue === '') {
      return true;
    }

    return value.toLowerCase().indexOf(this.inputValue.toLowerCase()) !== -1;
  }

  private toggleCategoryOperator() {
    switch (this.categoryLogicalOperator) {
      case LogicalFilterOperator.EQUAL:
        this.categoryLogicalOperator = LogicalFilterOperator.NOT_EQUAL;
        break;

      case LogicalFilterOperator.NOT_EQUAL:
        this.categoryLogicalOperator = LogicalFilterOperator.EQUAL;
        break;
    }
  }

  private getFilterChipLabel(value: {
    id: string;
    value: string;
    operator: LogicalFilterOperator;
  }): string {
    if (value.id === this.ID_CUSTOM_FILTER_VALUE) {
      return value.value;
    }

    const operatorString =
      value.operator === LogicalFilterOperator.EQUAL ? '=' : '!=';
    const label =
      this.categories?.[value.id]?.label ??
      this.nonSelectableCategories?.[value.id] ??
      value.id;

    return `${label} ${operatorString} ${value.value}`;
  }

  private getFilteredSuggestions() {
    if (!this.suggestions?.length) {
      return [];
    }

    return this.suggestions
      ?.filter((value) => this.filterByInput(value))
      .filter((value) => this.filterDuplicateTokens(value));
  }

  private hasCategorySelection() {
    return this.categories !== undefined;
  }

  private renderPlainSuggestions() {
    return (
      <div class="dropdown-item-container">
        {this.getFilteredSuggestions().map((suggestion) => (
          <button
            class="dropdown-item"
            data-id={suggestion}
            onClick={() => this.addToken(suggestion)}
            key={suggestion}
            title={suggestion}
          >
            {suggestion}
          </button>
        ))}
      </div>
    );
  }

  private renderOperatorButton() {
    if (this.staticOperator) {
      return '';
    }

    const params: BaseButtonProps = {
      type: 'button',
      variant: 'secondary',
      outline: false,
      ghost: true,
      iconOnly: true,
      iconOval: false,
      selected: false,
      disabled: this.disabled || this.staticOperator !== undefined,
      loading: false,
      icon: '',
      onClick: (e: Event) => {
        e.stopPropagation();
        this.toggleCategoryOperator();
      },
      extraClasses: {
        'btn-icon-32': true,
        'btn-toggle-operator': true,
      },
    };

    return (
      <BaseButton {...params}>
        {this.categoryLogicalOperator === LogicalFilterOperator.NOT_EQUAL
          ? '='
          : '!='}
      </BaseButton>
    );
  }

  private getFilterOperatorString() {
    let operator: LogicalFilterOperator;
    if (this.staticOperator !== undefined) {
      operator = this.staticOperator;
    } else {
      operator = this.categoryLogicalOperator;
    }
    return `${operator === LogicalFilterOperator.EQUAL ? '=' : '!='} `;
  }

  private renderCategoryValues() {
    if (this.categories === undefined) {
      return;
    }

    return (
      <div class="dropdown-item-container">
        {this.renderOperatorButton()}
        <div class="dropdown-header">
          {this.categories[this.category]?.label}
        </div>
        {this.categories[this.category]?.options
          .filter((value) => this.filterByInput(value))
          .filter((value) => this.filterDuplicateTokens(value))
          .map((id) => (
            <button
              class="dropdown-item category-item-value"
              data-id={id}
              title={id}
              key={id}
              onClick={(e) => {
                e.preventDefault();
                this.addToken(id, this.category);
              }}
            >
              {`${this.getFilterOperatorString()} ${id}`}
            </button>
          ))}
      </div>
    );
  }

  private renderDropdownContent() {
    if (this.hasCategorySelection()) {
      if (this.category !== '') {
        return this.renderCategoryValues();
      } else {
        return this.renderCategorySelection();
      }
    } else return this.renderPlainSuggestions();
  }

  private renderCategorySelection() {
    return (
      <div class="dropdown-item-container">
        {this.getCategoryIds()
          ?.filter(
            (id) =>
              this.categories && this.filterByInput(this.categories[id].label)
          )
          .filter((id) => this.filterMultiples(id))
          .map((id) => (
            <button
              class="dropdown-item category-item category-item-id"
              data-id={id}
              title={this.categories?.[id]?.label}
              key={id}
              onClick={(e) => {
                e.preventDefault();
                this.selectCategory(id);
              }}
              tabindex="0"
            >
              {this.categories?.[id]?.label}
            </button>
          ))}
      </div>
    );
  }

  private getDropdownHeader() {
    if (this.categories !== undefined) {
      if (this.category !== '') {
        return undefined;
      } else {
        return this.labelCategories;
      }
    }

    return this.i18nPlainText;
  }

  componentDidRender() {
    if (this.isScrollStateDirty) {
      if (!this.tmpDisableScrollIntoView) {
        this.textInput?.current?.scrollIntoView();
      }
      this.isScrollStateDirty = false;
    }
  }

  disconnectedCallback() {
    if (this.preventDefaultListener) {
      this.preventDefaultListener();
    }
    if (this.formKeyDownListener) {
      this.formKeyDownListener();
    }
    if (this.inputKeyDownListener) {
      this.inputKeyDownListener?.();
    }
    if (this.focusInListener) {
      this.focusInListener();
    }
    if (this.focusOutListener) {
      this.focusOutListener();
    }
    if (this.inputListener) {
      this.inputListener();
    }
  }

  private getResetButton() {
    return (
      <ix-icon-button
        onClick={(e) => this.resetFilter(e)}
        class={{
          'reset-button': true,
          'hide-reset-button':
            !this.filterTokens.length && this.category === '',
        }}
        ghost
        oval
        icon={iconClear}
        size="16"
      ></ix-icon-button>
    );
  }

  private getIconColor() {
    if (this.disabled) {
      return 'color-componentn-1';
    }

    if (this.readonly) {
      return 'color-std-txt';
    }

    return 'color-primary';
  }

  render() {
    return (
      <Host>
        <form ref={(el) => (this.formElement = el)}>
          <div
            read-only={this.readonly}
            class={{
              'input-container': true,
              disabled: this.disabled,
              focus: this.hasFocus,
              readonly: this.readonly,
              'no-icon': this.hideIcon,
            }}
          >
            <ix-icon
              color={this.getIconColor()}
              class={{ 'd-none': this.hideIcon }}
              name={this.icon ?? iconSearch}
              size="16"
            ></ix-icon>
            <div class="token-container">
              <div class="list-unstyled">
                {this.filterTokens.map((value, index) => (
                  <span
                    key={value.toString()}
                    class={{
                      animate__animated: true,
                      animate__fadein: true,
                    }}
                  >
                    <ix-filter-chip
                      disabled={this.disabled}
                      readonly={this.readonly}
                      onClick={(e) => e.stopPropagation()}
                      onCloseClick={() => this.removeToken(index)}
                    >
                      {this.getFilterChipLabel(value)}
                    </ix-filter-chip>
                  </span>
                ))}
                {this.categories === undefined ? (
                  ''
                ) : (
                  <span
                    class={{
                      'category-preview': true,
                      'd-none': this.category === '',
                    }}
                  >
                    {this.categories[this.category]?.label}
                  </span>
                )}
                <input
                  class={{
                    'text-input': true,
                    'hide-placeholder':
                      this.readonly || this.disabled || this.category !== '',
                  }}
                  autocomplete="off"
                  name="category-filter-input"
                  disabled={this.disabled}
                  readonly={this.readonly}
                  ref={this.textInput}
                  type="text"
                  placeholder={this.placeholder}
                  {...this.a11yAttributes}
                ></input>
              </div>
            </div>
            {!this.readonly && !this.disabled && this.getResetButton()}
          </div>
        </form>

        {this.disabled || this.readonly ? (
          ''
        ) : (
          <ix-dropdown
            show={this.showDropdown}
            closeBehavior="outside"
            offset={{ mainAxis: 2 }}
            anchor={this.textInput?.waitForCurrent()}
            trigger={this.hostElement}
            header={this.getDropdownHeader()}
          >
            {this.renderDropdownContent()}
          </ix-dropdown>
        )}
      </Host>
    );
  }
}<|MERGE_RESOLUTION|>--- conflicted
+++ resolved
@@ -22,15 +22,12 @@
 import { FilterState } from './filter-state';
 import { InputState } from './input-state';
 import { LogicalFilterOperator } from './logical-filter-operator';
-<<<<<<< HEAD
 import { iconClear, iconSearch } from '@siemens/ix-icons/icons';
-=======
 import { makeRef } from '../utils/make-ref';
 import {
   addDisposableEventListener,
   DisposableEventListener,
 } from '../utils/disposable-event-listener';
->>>>>>> 1a13a460
 import { A11yAttributes, a11yHostAttributes } from '../utils/a11y';
 
 @Component({

--- conflicted
+++ resolved
@@ -8,7 +8,6 @@
  */
 
 import {
-<<<<<<< HEAD
     Component,
     Element,
     Event,
@@ -20,18 +19,6 @@
     Prop,
     State,
     Watch
-=======
-  Component,
-  Element,
-  Event,
-  EventEmitter,
-  forceUpdate,
-  h,
-  Host,
-  Prop,
-  State,
-  Watch,
->>>>>>> 42db707a
 } from '@stencil/core';
 
 @Component({
@@ -107,14 +94,13 @@
     return this.aboutItems.indexOf(selectedItem);
   }
 
-<<<<<<< HEAD
   @Listen('overlayClose',{target: "body"})
     closeMenu(event: CustomEvent) {
       if(event.detail === true){
         this.close.emit(event)
       }
     }
-=======
+
   private getTabItems() {
     return this.aboutItems.map(({ label }) => {
       return (
@@ -129,7 +115,6 @@
       );
     });
   }
->>>>>>> 42db707a
 
   render() {
     return (

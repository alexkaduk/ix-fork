--- conflicted
+++ resolved
@@ -127,16 +127,10 @@
       >
         <ix-icon-button
           size={this.expanded ? '16' : '24'}
-<<<<<<< HEAD
           icon={this.icon ?? iconSearch}
-          ghost
-          variant="primary"
-=======
-          icon={this.icon}
           variant={this.expanded ? 'primary' : this.variant}
           ghost={this.ghost || this.expanded}
           outline={this.outline && !this.expanded}
->>>>>>> 1625ddc0
           data-testid="button"
           onClick={() => this.expandInput()}
           tabindex={this.expanded ? -1 : 0}

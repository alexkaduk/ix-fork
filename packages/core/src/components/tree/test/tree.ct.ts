--- conflicted
+++ resolved
@@ -7,11 +7,7 @@
  * LICENSE file in the root directory of this source tree.
  */
 import { expect, Locator, Page } from '@playwright/test';
-<<<<<<< HEAD
-import { regressionTest } from '@utils/test';
-=======
-import { Mount, test } from '@utils/test';
->>>>>>> 6e41ae32
+import { Mount, regressionTest } from '@utils/test';
 import { TreeItem } from '../tree-model';
 
 const defaultModel = {

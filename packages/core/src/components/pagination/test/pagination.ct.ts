--- conflicted
+++ resolved
@@ -65,17 +65,12 @@
     await pagination.locator('ix-dropdown-item').nth(3).click();
     await expect(pagination.locator('ix-dropdown')).not.toBeVisible();
 
-<<<<<<< HEAD
     await expect(pagination).toHaveClass(/hydrated/);
     expect(await itemChanged).toBe(40);
   }
 );
-=======
-  await expect(pagination).toHaveClass(/hydrated/);
-  expect(await itemChanged).toBe(40);
-});
 
-test('should not change page', async ({ mount, page }) => {
+regressionTest('should not change page', async ({ mount, page }) => {
   await mount(`
     <ix-pagination count="10">
     </ix-pagination>
@@ -91,5 +86,4 @@
 
   await expect(buttons.first()).toHaveAttribute('aria-pressed', 'true');
   await expect(buttons.nth(1)).toHaveAttribute('aria-pressed', 'false');
-});
->>>>>>> 9f78d84d
+});
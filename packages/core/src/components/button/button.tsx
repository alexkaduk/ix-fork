/*
 * SPDX-FileCopyrightText: 2023 Siemens AG
 *
 * SPDX-License-Identifier: MIT
 *
 * This source code is licensed under the MIT license found in the
 * LICENSE file in the root directory of this source tree.
 */

import { Component, Element, h, Host, Prop } from '@stencil/core';
import { getButtonClasses } from './base-button';

export type ButtonVariant = 'Primary' | 'Secondary';

@Component({
  tag: 'ix-button',
  shadow: true,
  styleUrl: './button.scss',
})
export class Button {
  /**
   * Button variant
   */
  @Prop() variant: ButtonVariant = 'Primary';

  /**
   * Outline button
   */
  @Prop() outline = false;

  /**
   * Invisible button
   *
   * @deprecated use ghost property
   */
  @Prop() invisible = false;

  /**
   * Button with no background or outline
   */
  @Prop() ghost = false;

  /**
   * Show button as selected. Should be used with outline or ghost
   */
  @Prop() selected = false;

  /**
   * Disable the button
   */
  @Prop({ reflect: true }) disabled = false;

  /**
   * Type of the button
   */
  @Prop() type: 'button' | 'submit' = 'button';

  @Element() hostElement: HTMLIxButtonElement;

<<<<<<< HEAD
  dispatchFormEvents() {
    if (this.type === 'submit') {
      const form = this.hostElement.closest('form');

      if (form) {
        form.dispatchEvent(new Event('submit'));
      }
=======
  /**
   * Temp. workaround until stencil issue is fixed (https://github.com/ionic-team/stencil/issues/2284)
   */
  submitButtonElement: HTMLButtonElement;

  componentDidLoad() {
    if (this.type === 'submit') {
      const submitButton = document.createElement('button');
      submitButton.style.display = 'none';
      submitButton.type = 'submit';
      submitButton.tabIndex = -1;
      this.hostElement.appendChild(submitButton);

      this.submitButtonElement = submitButton;
    }
  }

  dispatchFormEvents() {
    if (this.type === 'submit' && this.submitButtonElement) {
      this.submitButtonElement.click();
>>>>>>> febb1b86
    }
  }

  render() {
    return (
      <Host
        class={{
          disabled: this.disabled,
        }}
      >
        <button
          onClick={() => this.dispatchFormEvents()}
          type={this.type}
          class={getButtonClasses(
            this.variant,
            this.outline,
            this.ghost || this.invisible,
            false,
            false,
            this.selected,
            this.disabled
          )}
        >
          <slot></slot>
        </button>
      </Host>
    );
  }
}<|MERGE_RESOLUTION|>--- conflicted
+++ resolved
@@ -57,15 +57,6 @@
 
   @Element() hostElement: HTMLIxButtonElement;
 
-<<<<<<< HEAD
-  dispatchFormEvents() {
-    if (this.type === 'submit') {
-      const form = this.hostElement.closest('form');
-
-      if (form) {
-        form.dispatchEvent(new Event('submit'));
-      }
-=======
   /**
    * Temp. workaround until stencil issue is fixed (https://github.com/ionic-team/stencil/issues/2284)
    */
@@ -86,7 +77,6 @@
   dispatchFormEvents() {
     if (this.type === 'submit' && this.submitButtonElement) {
       this.submitButtonElement.click();
->>>>>>> febb1b86
     }
   }
 

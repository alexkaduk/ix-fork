--- conflicted
+++ resolved
@@ -24,7 +24,11 @@
 import { IxSelectItemLabelChangeEvent } from '../select-item/events';
 import { ArrowFocusController } from '../utils/focus';
 import { OnListener } from '../utils/listener';
-import { iconChevronDownSmall, iconClear } from '@siemens/ix-icons/icons';
+import {
+  iconChevronDownSmall,
+  iconClear,
+  iconPlus,
+} from '@siemens/ix-icons/icons';
 import { createMutationObserver } from '../utils/mutation-observer';
 import { DropdownItemWrapper } from '../dropdown/dropdown-controller';
 import {
@@ -890,7 +894,7 @@
                   (this.selectedLabels?.length || this.inputFilterText) ? (
                     <ix-icon-button
                       class="clear"
-                      icon={'clear'}
+                      icon={iconClear}
                       ghost
                       oval
                       size="16"
@@ -899,67 +903,13 @@
                         e.stopPropagation();
                         this.clear();
                       }}
-<<<<<<< HEAD
-                    >
-                      {item.label}
-                    </ix-filter-chip>
-                  ))
-                : ''}
-              <div class="trigger">
-                <input
-                  autocomplete="off"
-                  data-testid="input"
-                  disabled={this.disabled}
-                  readOnly={this.readonly}
-                  type="text"
-                  class={{
-                    'allow-clear':
-                      this.allowClear && !!this.selectedLabels?.length,
-                  }}
-                  placeholder={this.placeholderValue()}
-                  value={this.inputValue}
-                  ref={(ref) => (this.inputRef = ref)}
-                  onBlur={() => this.onInputBlur()}
-                  onFocus={() => {
-                    this.navigationItem = undefined;
-                  }}
-                  onInput={() => this.filterItemsWithTypeahead()}
-                  onKeyDown={(e) => this.onKeyDown(e)}
-                />
-                {this.allowClear &&
-                (this.selectedLabels?.length || this.inputFilterText) ? (
-                  <ix-icon-button
-                    class="clear"
-                    icon={iconClear}
-                    ghost
-                    oval
-                    size="16"
-                    onClick={(e) => {
-                      e.preventDefault();
-                      e.stopPropagation();
-                      this.clear();
-                    }}
-                  />
-                ) : null}
-                {this.disabled || this.readonly ? null : (
-                  <ix-icon-button
-                    data-select-dropdown
-                    class={{ 'dropdown-visible': this.dropdownShow }}
-                    icon={iconChevronDownSmall}
-                    ghost
-                    ref={(ref) => {
-                      if (this.editable) this.dropdownWrapperRef(ref);
-                    }}
-                  ></ix-icon-button>
-                )}
-=======
                     />
                   ) : null}
                   {this.disabled || this.readonly ? null : (
                     <ix-icon-button
                       data-select-dropdown
                       class={{ 'dropdown-visible': this.dropdownShow }}
-                      icon="chevron-down-small"
+                      icon={iconChevronDownSmall}
                       ghost
                       ref={(ref) => {
                         if (this.editable) this.dropdownWrapperRef(ref);
@@ -967,7 +917,6 @@
                     ></ix-icon-button>
                   )}
                 </div>
->>>>>>> 4c969b5f
               </div>
             </div>
           </div>
@@ -1015,7 +964,7 @@
           {this.isAddItemVisible() ? (
             <ix-dropdown-item
               data-testid="add-item"
-              icon={'plus'}
+              icon={iconPlus}
               class={{
                 'add-item': true,
               }}

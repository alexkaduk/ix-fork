/*
 * SPDX-FileCopyrightText: 2023 Siemens AG
 *
 * SPDX-License-Identifier: MIT
 *
 * This source code is licensed under the MIT license found in the
 * LICENSE file in the root directory of this source tree.
 */
<<<<<<< HEAD
import { expect } from '@playwright/test';
import {
  getFormValue,
  preventFormSubmission,
  regressionTest,
} from '@utils/test';
=======
import { expect, Page } from '@playwright/test';
import { getFormValue, preventFormSubmission, test } from '@utils/test';
>>>>>>> 5ca24466

regressionTest('renders', async ({ mount, page }) => {
  await mount(`
        <ix-select>
          <ix-select-item value="11" label="Item 1">Test</ix-select-item>
          <ix-select-item value="22" label="Item 2">Test</ix-select-item>
        </ix-select>
    `);
  const element = page.locator('ix-select');
  await expect(element).toHaveClass(/hydrated/);

  await page.locator('[data-select-dropdown]').click();

  const dropdown = element.locator('ix-dropdown');
  await expect(dropdown).toBeVisible();

  await expect(page.getByRole('button', { name: 'Item 1' })).toBeVisible();
  await expect(page.getByRole('button', { name: 'Item 2' })).toBeVisible();
});

regressionTest('editable mode', async ({ mount, page }) => {
  await mount(`
        <ix-select editable>
          <ix-select-item value="11" label="Item 1">Test</ix-select-item>
          <ix-select-item value="22" label="Item 2">Test</ix-select-item>
        </ix-select>
    `);
  const element = page.locator('ix-select');
  await expect(element).toHaveClass(/hydrated/);

  await page.locator('[data-select-dropdown]').click();
  await page.getByTestId('input').fill('Not existing');

  const dropdown = element.locator('ix-dropdown');
  await expect(dropdown).toBeVisible();

  await expect(page.getByRole('button', { name: 'Item 1' })).not.toBeVisible();
  await expect(page.getByRole('button', { name: 'Item 2' })).not.toBeVisible();

  const add = page.getByRole('button', { name: /Not existing/ });
  await expect(add).toBeVisible();

  await add.click();
  await expect(page.getByTestId('input')).toHaveValue(/Not existing/);
  await page.locator('[data-select-dropdown]').click();

  await expect(page.getByRole('button', { name: 'Item 1' })).toBeVisible();
  await expect(page.getByRole('button', { name: 'Item 2' })).toBeVisible();

  const addedItem = page
    .getByRole('listitem')
    .filter({ hasText: 'Not existing' });

  await expect(addedItem).toBeVisible();
});

regressionTest('single selection', async ({ mount, page }) => {
  await mount(`
        <ix-select>
          <ix-select-item value="11" label="Item 1">Test</ix-select-item>
          <ix-select-item value="22" label="Item 2">Test</ix-select-item>
        </ix-select>
    `);
  const element = page.locator('ix-select');
  await element.evaluate(
    (select: HTMLIxSelectElement) => (select.value = '22')
  );

  await page.locator('[data-select-dropdown]').click();

  const dropdown = element.locator('ix-dropdown');
  await expect(dropdown).toBeVisible();

  await expect(page.getByRole('button', { name: 'Item 1' })).toBeVisible();
  await expect(
    page.getByRole('button', { name: 'Item 2' }).locator('ix-icon')
  ).toBeVisible();
});

regressionTest('multiple selection', async ({ mount, page }) => {
  await mount(`
        <ix-select mode="multiple">
          <ix-select-item value="1" label="Item 1">Test</ix-select-item>
          <ix-select-item value="2" label="Item 2">Test</ix-select-item>
          <ix-select-item value="3" label="Item 3">Test</ix-select-item>
          <ix-select-item value="4" label="Item 4">Test</ix-select-item>
        </ix-select>
    `);
  const element = page.locator('ix-select');
  await element.evaluate((select: HTMLIxSelectElement) => (select.value = []));
  await page.locator('[data-select-dropdown]').click();

  const dropdown = element.locator('ix-dropdown');
  const chips = element.locator('.chips');

  await expect(dropdown).toBeVisible();

  const item1 = element.locator('ix-select-item').nth(0);
  const item3 = element.locator('ix-select-item').nth(2);
  await item1.click();
  await item3.click();

  await expect(item1.locator('ix-icon')).toBeVisible();
  await expect(item3.locator('ix-icon')).toBeVisible();

  const chip1 = chips.getByTitle('Item 1');
  const chip3 = chips.getByTitle('Item 3');

  await expect(chip1).toBeVisible();
  await expect(chip3).toBeVisible();
});

regressionTest('filter', async ({ mount, page }) => {
  await mount(`
        <ix-select mode="multiple">
          <ix-select-item value="1" label="Item 1">Test</ix-select-item>
          <ix-select-item value="2" label="Item 2">Test</ix-select-item>
          <ix-select-item value="abc" label="abc">Test</ix-select-item>
          <ix-select-item value="4" label="Item 4">Test</ix-select-item>
        </ix-select>
    `);
  const element = page.locator('ix-select');
  await element.evaluate((select: HTMLIxSelectElement) => (select.value = []));

  await page.locator('[data-select-dropdown]').click();
  const dropdown = element.locator('ix-dropdown');
  await expect(dropdown).toBeVisible();

  await element.locator('input').fill('abc');

  const item1 = page.getByRole('button', { name: 'Item 1' });
  const item2 = page.getByRole('button', { name: 'Item 2' });
  const item4 = page.getByRole('button', { name: 'Item 4' });
  const item_abc = page.getByRole('button', { name: 'abc' });

  await expect(item1).not.toBeVisible();
  await expect(item2).not.toBeVisible();
  await expect(item4).not.toBeVisible();
  await expect(item_abc).toBeVisible();
});

regressionTest('open filtered dropdown on input', async ({ mount, page }) => {
  await mount(`
        <ix-select>
          <ix-select-item value="1" label="Item 1">Test</ix-select-item>
          <ix-select-item value="2" label="Item 2">Test</ix-select-item>
        </ix-select>
    `);
  const select = page.locator('ix-select');
  const input = select.locator('input');
  await select.evaluate((select: HTMLIxSelectElement) => (select.value = []));

  await input.focus();
  await page.keyboard.press('Escape');
  const dropdown = select.locator('ix-dropdown');
  await expect(dropdown).not.toBeVisible();

  await input.fill('1');

  const item1 = page.getByRole('button', { name: 'Item 1' });
  const item2 = page.getByRole('button', { name: 'Item 2' });

  await expect(item1).toBeVisible();
  await expect(item2).not.toBeVisible();
});

regressionTest(
  'remove text from input and reselect the element',
  async ({ mount, page }) => {
    await mount(`
        <ix-select value="2">
          <ix-select-item value="1" label="Item 1">Test</ix-select-item>
          <ix-select-item value="2" label="Item 2">Test</ix-select-item>
          <ix-select-item value="3" label="Item 3">Test</ix-select-item>
        </ix-select>
    `);

    await page.locator('[data-select-dropdown]').click();
    const element = page.locator('ix-select');
    await element.evaluate(
      (select: HTMLIxSelectElement) => (select.value = [])
    );
    const dropdown = element.locator('ix-dropdown');
    await expect(dropdown).toBeVisible();

    const item2 = page.getByRole('button', { name: 'Item 2' });
    await item2.click();

    const inputValue = await element.locator('input').inputValue();
    expect(inputValue).toEqual('Item 2');
  }
);

regressionTest(
  'type in a novel item name in editable mode and then remove it',
  async ({ mount, page }) => {
    await mount(`
        <ix-select value="2" editable>
          <ix-select-item value="1" label="Item 1">Test</ix-select-item>
          <ix-select-item value="2" label="Item 2">Test</ix-select-item>
        </ix-select>
    `);

    const element = page.locator('ix-select');
    await expect(element).toHaveClass(/hydrated/);

    await page.locator('[data-select-dropdown]').click();
    await page.getByTestId('input').fill('test');

    await expect(
      page.getByRole('button', { name: 'Item 1' })
    ).not.toBeVisible();
    await expect(
      page.getByRole('button', { name: 'Item 2' })
    ).not.toBeVisible();

    const add = page.getByRole('button', { name: 'test' });
    await expect(add).toBeVisible();

    await page.getByTestId('input').fill('');

    await expect(page.getByRole('button', { name: 'Item 1' })).toBeVisible();
    await expect(page.getByRole('button', { name: 'Item 2' })).toBeVisible();
    await expect(add).not.toBeVisible();
  }
);

regressionTest(
  'type in a novel item name in editable mode, click outside and reopen the select',
  async ({ mount, page }) => {
    await mount(`
        <ix-select value="2" editable>
          <ix-select-item value="1" label="Item 1">Test</ix-select-item>
          <ix-select-item value="2" label="Item 2">Test</ix-select-item>
          <ix-select-item value="3" label="Item 3">Test</ix-select-item>
        </ix-select>
        <ix-button>outside</ix-button>
    `);

    const selectElement = page.locator('ix-select');
    const btnElement = page.locator('ix-button');
    await expect(selectElement).toHaveClass(/hydrated/);
    await expect(btnElement).toBeVisible();

    await page.locator('[data-select-dropdown]').click();
    await page.getByTestId('input').fill('test');

    const add = page.getByRole('button', { name: 'test' });
    await expect(add).toBeVisible();

    await btnElement.click();
    const inputValue = await page.getByTestId('input').inputValue();

    expect(inputValue).toBe('Item 2');

    await page.locator('[data-select-dropdown]').click();

    await expect(page.getByRole('button', { name: 'Item 1' })).toBeVisible();
    await expect(page.getByRole('button', { name: 'Item 2' })).toBeVisible();
    await expect(page.getByRole('button', { name: 'Item 3' })).toBeVisible();
  }
);

regressionTest(
  'type in a novel item name and click outside',
  async ({ mount, page }) => {
    await mount(`
        <ix-select value="2">
          <ix-select-item value="1" label="Item 1">Test</ix-select-item>
          <ix-select-item value="2" label="Item 2">Test</ix-select-item>
          <ix-select-item value="3" label="Item 3">Test</ix-select-item>
        </ix-select>
        <ix-button>outside</ix-button>
    `);

    const selectElement = page.locator('ix-select');
    await expect(selectElement).toHaveClass(/hydrated/);

    await page.locator('[data-select-dropdown]').click();
    await page.getByTestId('input').fill('test');

    await page.keyboard.press('Enter');
    const inputValue = await page.getByTestId('input').inputValue();

    expect(inputValue).toBe('Item 2');
  }
);

regressionTest(
  'type in a novel item name in multiple mode, click outside',
  async ({ mount, page }) => {
    await mount(`
        <ix-select value="2" mode="multiple">
          <ix-select-item value="1" label="Item 1">Test</ix-select-item>
          <ix-select-item value="2" label="Item 2">Test</ix-select-item>
          <ix-select-item value="3" label="Item 3">Test</ix-select-item>
        </ix-select>
        <ix-button>outside</ix-button>
    `);

    const selectElement = page.locator('ix-select');
    const btnElement = page.locator('ix-button');
    await expect(selectElement).toHaveClass(/hydrated/);
    await expect(btnElement).toBeVisible();

    await page.locator('[data-select-dropdown]').click();
    await page.getByTestId('input').fill('test');

    await btnElement.click();
    const inputValue = await page.getByTestId('input').inputValue();

    expect(inputValue).toBe('');
  }
);

regressionTest(
  'pass object as value and check if it is selectable',
  async ({ mount, page }) => {
    await mount(`
        <ix-select>
          <ix-select-item label="Item 1">Test</ix-select-item>
          <ix-select-item label="Item 2">Test</ix-select-item>
          <ix-select-item label="Item 3">Test</ix-select-item>
        </ix-select>
    `);
    const selectElement = page.locator('ix-select');
    await expect(selectElement).toHaveClass(/hydrated/);

    async function setSelectItemValue(index: number): Promise<void> {
      await page
        .locator('ix-select-item')
        .nth(index)
        .evaluate((e: HTMLIxSelectItemElement, index) => {
          e.value = { selectLabel: `Item ${index}`, selectValue: `${index}` };
        });
    }

    for (let index = 0; index < 3; index++) {
      await setSelectItemValue(index);
    }

    await page.locator('[data-select-dropdown]').click();
    await page.locator('ix-select-item').last().click();
    await page.locator('[data-select-dropdown]').click();

    await expect(page.getByRole('button', { name: 'Item 1' })).toBeVisible();
    await expect(page.getByRole('button', { name: 'Item 2' })).toBeVisible();
    await expect(page.getByRole('button', { name: 'Item 3' })).toBeVisible();
    await expect(
      page.getByRole('button', { name: 'Item 3' }).locator('ix-icon')
    ).toBeVisible();
  }
);

<<<<<<< HEAD
regressionTest.describe('arrow key navigation', () => {
  regressionTest.describe('ArrowDown', () => {
    regressionTest('input -> slotted item', async ({ mount, page }) => {
=======
test.describe('arrow key navigation', () => {
  const expectFocusMoved = async (
    direction: 'ArrowDown' | 'ArrowUp',
    pattern: string,
    page: Page
  ) => {
    const selector = `.dropdown-item:nth-of-type(${pattern}):focus-visible`;
    await page.keyboard.press(direction);
    await page.locator(selector);
    await expect(page.locator(selector)).toBeFocused();
  };

  test.describe('ArrowDown', () => {
    test('input -> slotted item', async ({ mount, page }) => {
>>>>>>> 5ca24466
      await mount(`
        <ix-select>
          <ix-select-item value="1" label="Item 1">Test</ix-select-item>
          <ix-select-item value="2" label="Item 2">Test</ix-select-item>
        </ix-select>
      `);

      await page.locator('ix-select input').click();
      await expectFocusMoved('ArrowDown', '1', page);
    });

    regressionTest('input -> dynamic item', async ({ mount, page }) => {
      await mount(`
        <ix-select editable></ix-select>
     `);

      const input = page.locator('ix-select input');
      await input.focus();
      await input.fill('I');
      await page.waitForSelector('.add-item');

      await expectFocusMoved('ArrowDown', '1', page);
    });

    regressionTest('input -> add item', async ({ mount, page }) => {
      await mount(`
        <ix-select editable></ix-select>
      `);

      await page.waitForSelector('ix-select');
      const input = page.locator('ix-select input');
      await input.focus();
      await input.fill('I');
      await page.keyboard.down('Enter');
      await page.locator('ix-icon-button').click();
      await page.waitForSelector('.checkmark');

      await expectFocusMoved('ArrowDown', '1', page);
    });

    regressionTest('slot -> dynamic item', async ({ mount, page }) => {
      await mount(`
        <ix-select editable>
          <ix-select-item value="1" label="Item 1">Test</ix-select-item>
          <ix-select-item value="2" label="Item 2">Test</ix-select-item>
        </ix-select>
      `);

      await page.waitForSelector('ix-select');
      const input = page.locator('ix-select input');
      await input.focus();
      await page.keyboard.down('I');
      await page.keyboard.down('Enter');
      await page.locator('ix-icon-button').click();
      await page.waitForSelector('ix-dropdown');

      await expectFocusMoved('ArrowDown', '1', page);
      await expectFocusMoved('ArrowDown', 'odd', page);
      await page.keyboard.down('ArrowDown');

      const itemThree = page.locator('ix-select-item').last();
      await expect(itemThree).toBeFocused();
    });

    regressionTest('slot -> add item', async ({ mount, page }) => {
      await mount(`
        <ix-select editable>
          <ix-select-item value="1" label="Item 1">Test</ix-select-item>
          <ix-select-item value="2" label="Item 2">Test</ix-select-item>
        </ix-select>
      `);

      await page.waitForSelector('ix-select');
      const input = page.locator('ix-select input');
      await input.focus();
      await page.keyboard.down('I');
      await page.waitForSelector('.dropdown-item-icon');

      await expectFocusMoved('ArrowDown', '1', page);
      await expectFocusMoved('ArrowDown', 'odd', page);
      await page.keyboard.press('ArrowDown');

      const addItem = page.locator('.add-item');
      await expect(addItem).toBeFocused();
    });

    regressionTest('dynamic item -> add item', async ({ mount, page }) => {
      await mount(`
        <ix-select editable>
          <ix-select-item value="1" label="Item 1">Test</ix-select-item>
        </ix-select>
      `);

      const input = page.locator('ix-select input');
      await input.focus();
      await input.fill('Item 2');
      await page.keyboard.down('Enter');
      await page.locator('ix-icon-button').click();
      await page.waitForSelector('.checkmark');

      await input.clear();
      await input.fill('I');
      await page.waitForSelector('.add-item');

      await expectFocusMoved('ArrowDown', '1', page);
      await expectFocusMoved('ArrowDown', 'odd', page);
      await page.keyboard.down('ArrowDown');

      const addItem = page.locator('.add-item');
      await expect(addItem).toBeFocused();
    });

    regressionTest('wrap - dynamic item -> slot', async ({ mount, page }) => {
      await mount(`
        <ix-select editable>
          <ix-select-item value="1" label="Item 1">Test</ix-select-item>
        </ix-select>
     `);

      const input = page.locator('ix-select input');
      await input.focus();
      await input.fill('Item 2');
      await page.keyboard.press('Enter');
      await input.clear();

      await page.keyboard.down('ArrowDown');
      await page.waitForSelector('ix-dropdown');
      await page.keyboard.down('ArrowDown');

      const itemTwo = page.locator('ix-select-item').nth(1);
      await expect(itemTwo).toBeFocused();

      await expectFocusMoved('ArrowDown', '1', page);
    });

    regressionTest('wrap - add item -> slot', async ({ mount, page }) => {
      await mount(`
        <ix-select editable>
          <ix-select-item value="1" label="Item 1">Test</ix-select-item>
        </ix-select>
     `);

      const input = page.locator('ix-select input');
      await input.focus();
      await input.fill('I');
      await page.waitForSelector('.add-item');

      await page.keyboard.down('ArrowDown');
      await page.keyboard.down('ArrowDown');

      const addItem = page.locator('.add-item');
      await expect(addItem).toBeFocused();

      await expectFocusMoved('ArrowDown', '1', page);
    });

    regressionTest(
      'wrap - add item -> dynamic item',
      async ({ mount, page }) => {
        await mount(`
          <ix-select editable></ix-select>
      `);

<<<<<<< HEAD
        const input = await page.locator('ix-select input');
        await input.focus();
        await input.fill('Item 1');
        await page.keyboard.press('Enter');
        await page.locator('ix-icon-button').click();
        await page.waitForSelector('.checkmark');
=======
      const input = page.locator('ix-select input');
      await input.focus();
      await input.fill('Item 1');
      await page.keyboard.press('Enter');
      await page.locator('ix-icon-button').click();
      await page.waitForSelector('.checkmark');
>>>>>>> 5ca24466

        await input.clear();
        await input.fill('I');
        await page.waitForSelector('.add-item');

<<<<<<< HEAD
        await page.keyboard.down('ArrowDown');
        await page.waitForTimeout(100);
        await page.keyboard.down('ArrowDown');
        await page.waitForTimeout(100);
=======
      await page.keyboard.down('ArrowDown');
      await page.keyboard.down('ArrowDown');
>>>>>>> 5ca24466

        const addItem = page.locator('.add-item');
        await expect(addItem).toBeFocused();

<<<<<<< HEAD
        await page.keyboard.down('ArrowDown');
        await page.waitForTimeout(100);

        const itemOne = page.locator('ix-select-item');
        await expect(itemOne).toBeFocused();
      }
    );
=======
      await expectFocusMoved('ArrowDown', '1', page);
    });
>>>>>>> 5ca24466
  });

  regressionTest.describe('ArrowUp', () => {
    regressionTest('dynamic item -> slot', async ({ mount, page }) => {
      await mount(`
        <ix-select editable>
          <ix-select-item value="1" label="Item 1">Test</ix-select-item>
        </ix-select>
      `);

      const input = page.locator('ix-select input');
      await input.focus();
      await input.fill('I');
      await page.keyboard.down('Enter');
      await page.locator('ix-icon-button').click();
      await page.waitForSelector('.checkmark');

      await expectFocusMoved('ArrowDown', '1', page);
      await expectFocusMoved('ArrowDown', 'odd', page);
      await expectFocusMoved('ArrowUp', '1', page);
    });

    regressionTest('add item -> slot', async ({ mount, page }) => {
      await mount(`
        <ix-select editable>
          <ix-select-item value="1" label="Item 1">Test</ix-select-item>
        </ix-select>
      `);

      const input = page.locator('ix-select input');
      await input.focus();
      await input.fill('I');
      await page.waitForSelector('.add-item');

      await expectFocusMoved('ArrowDown', '1', page);
      await page.keyboard.down('ArrowDown');

      const addItem = page.locator('.add-item');
      await expect(addItem).toBeFocused();

      await expectFocusMoved('ArrowUp', '1', page);
    });

    regressionTest('add item -> dynamic item', async ({ mount, page }) => {
      await mount(`
        <ix-select editable></ix-select>
      `);

      const input = page.locator('ix-select input');
      await input.focus();
      await input.fill('Item 1');
      await page.keyboard.press('Enter');
      await page.locator('ix-icon-button').click();
      await page.waitForSelector('.checkmark');

      await input.clear();
      await input.fill('I');
      await page.waitForSelector('.add-item');

      await expectFocusMoved('ArrowDown', '1', page);
      await page.keyboard.down('ArrowDown');

      const addItem = page.locator('.add-item');
      await expect(addItem).toBeFocused();

      await expectFocusMoved('ArrowUp', '1', page);
    });

    regressionTest('wrap - slot -> dynamic item', async ({ mount, page }) => {
      await mount(`
        <ix-select editable>
          <ix-select-item value="1" label="Item 1">Test</ix-select-item>
        </ix-select>
     `);

      const input = page.locator('input');
      await input.focus();
      await input.fill('Item 2');
      await page.keyboard.press('Enter');
      await page.locator('ix-icon-button').click();
      await page.locator('input').clear();

      await page.keyboard.down('ArrowDown');
      await page.keyboard.down('ArrowUp');

      const itemTwo = page.locator('ix-select-item').last();
      await expect(itemTwo).toBeFocused();
    });

    regressionTest('wrap - slot -> add-item', async ({ mount, page }) => {
      await mount(`
        <ix-select editable>
          <ix-select-item value="1" label="Item 1">Test</ix-select-item>
        </ix-select>
     `);

      const input = page.locator('ix-select input');
      await input.focus();
      await input.fill('I');
      await page.waitForSelector('.add-item');

      await expectFocusMoved('ArrowDown', '1', page);
      await page.keyboard.down('ArrowUp');

      const addItem = page.locator('.add-item');
      await expect(addItem).toBeFocused();
    });

<<<<<<< HEAD
    regressionTest(
      'wrap - dynamic item -> add item',
      async ({ mount, page }) => {
        await mount(`
          <ix-select editable></ix-select>
        `);

        const input = await page.locator('ix-select input');
        await input.focus();
        await input.fill('Item 1');
        await page.keyboard.press('Enter');
        await page.locator('ix-icon-button').click();
        await page.waitForSelector('.checkmark');

        await input.clear();
        await input.fill('I');
        await page.waitForSelector('.add-item');

        await page.keyboard.down('ArrowDown');
        await page.waitForTimeout(100);
        await page.keyboard.down('ArrowUp');
        await page.waitForTimeout(100);

        const addItem = page.locator('.add-item');
        await expect(addItem).toBeFocused();
      }
    );
=======
    test('wrap - dynamic item -> add item', async ({ mount, page }) => {
      await mount(`
        <ix-select editable></ix-select>
     `);

      const input = page.locator('ix-select input');
      await input.focus();
      await input.fill('Item 1');
      await page.keyboard.press('Enter');
      await page.locator('ix-icon-button').click();
      await page.waitForSelector('.checkmark');

      await input.clear();
      await input.fill('I');
      await page.waitForSelector('.add-item');

      await expectFocusMoved('ArrowDown', '1', page);
      await page.keyboard.down('ArrowUp');

      const addItem = page.locator('.add-item');
      await expect(addItem).toBeFocused();
    });
>>>>>>> 5ca24466
  });
});

regressionTest('form-ready', async ({ mount, page }) => {
  await mount(`
    <form>
      <ix-select name="my-custom-entry">
          <ix-select-item value="1" label="Item 1">Test</ix-select-item>
          <ix-select-item value="2" label="Item 2">Test</ix-select-item>
      </ix-select>
    </form>
  `);

  const select = page.locator('ix-select');
  const formElement = page.locator('form');
  await preventFormSubmission(formElement);
  await page.locator('[data-select-dropdown]').click();
  await page.locator('ix-select-item').nth(1).click();

  const inputValue = await select.locator('input').inputValue();
  expect(inputValue).toEqual('Item 2');

  const formData = await getFormValue(formElement, 'my-custom-entry', page);
  expect(formData).toEqual('2');
});

regressionTest('form-ready - with initial value', async ({ mount, page }) => {
  await mount(`
    <form>
      <ix-select name="my-custom-entry" value="some other">
          <ix-select-item value="1" label="Item 1">Test</ix-select-item>
          <ix-select-item value="2" label="Item 2">Test</ix-select-item>
          <ix-select-item value="some other" label="Item 3">Test</ix-select-item>
      </ix-select>
    </form>
  `);

  const formElement = page.locator('form');
  await preventFormSubmission(formElement);
  const formData = await getFormValue(formElement, 'my-custom-entry', page);
  expect(formData).toEqual('some other');
});

regressionTest.describe('Events', () => {
  regressionTest('value change', async ({ mount, page }) => {
    await mount(`<ix-select>
      <ix-select-item value="1" label="Item 1"></ix-select-item>
      </ix-select>`);

    const select = page.locator('ix-select');
    const valueChanged = select.evaluate((elm) => {
      return new Promise<number>((resolve) => {
        elm.addEventListener('valueChange', (e: Event) =>
          resolve((e as CustomEvent).detail)
        );
      });
    });

    await page.locator('ix-icon-button').click();
    await page.locator('ix-select-item').click();

    await expect(select).toHaveClass(/hydrated/);
    expect(await valueChanged).toBe('1');
  });

  regressionTest('add item', async ({ mount, page }) => {
    const itemText = 'test';
    await mount(`<ix-select editable></ix-select>`);
    const select = page.locator('ix-select');
    const itemAdded = select.evaluate((elm) => {
      return new Promise<number>((resolve) => {
        elm.addEventListener('addItem', (e: Event) =>
          resolve((e as CustomEvent).detail)
        );
      });
    });
    const input = page.locator('input');
    await input.focus();
    await input.fill(itemText);
    await page.keyboard.press('Enter');

    await expect(select).toHaveClass(/hydrated/);
    expect(await itemAdded).toBe(itemText);
  });

  regressionTest.describe('prevent default', () => {
    regressionTest('value change', async ({ mount, page }) => {
      await mount(`<ix-select>
      <ix-select-item value="1" label="Item 1"></ix-select-item>
      </ix-select>`);
      const select = page.locator('ix-select');
      await select.evaluate((i) =>
        i.addEventListener('vauleChange', (e) => e.preventDefault())
      );
      await page.locator('ix-icon-button').click();
      const item = page.locator('ix-select-item');
      await item.click();
      await expect(item).not.toHaveClass('selected');
    });

    regressionTest('add item', async ({ mount, page }) => {
      await mount(`<ix-select editable></ix-select>`);
      const select = page.locator('ix-select');
      await select.evaluate((i) =>
        i.addEventListener('addItem', (e) => e.preventDefault())
      );
      const input = page.locator('input');
      await input.focus();
      await input.fill('test');
      await page.keyboard.press('Enter');
      const count = await page.locator('ix-select-item').count();
      await expect(count).toBe(0);
    });
  });
});

regressionTest(
  'async set content and check input value',
  async ({ mount, page }) => {
    await mount(`<ix-select value="1"></ix-select>`);

    await page.evaluate(async () => {
      const select = document.querySelector('ix-select');
      if (select) {
        await new Promise((resolve) => setTimeout(resolve, 1000));
        select.innerHTML = `
        <ix-select-item value="1" label="Item 1">Test</ix-select-item>
        <ix-select-item value="2" label="Item 2">Test</ix-select-item>
      `;
      }
    });

    const input = page.locator('input');
    await expect(input).toHaveValue('Item 1');
  }
);<|MERGE_RESOLUTION|>--- conflicted
+++ resolved
@@ -6,17 +6,12 @@
  * This source code is licensed under the MIT license found in the
  * LICENSE file in the root directory of this source tree.
  */
-<<<<<<< HEAD
-import { expect } from '@playwright/test';
+import { expect, Page } from '@playwright/test';
 import {
   getFormValue,
   preventFormSubmission,
   regressionTest,
 } from '@utils/test';
-=======
-import { expect, Page } from '@playwright/test';
-import { getFormValue, preventFormSubmission, test } from '@utils/test';
->>>>>>> 5ca24466
 
 regressionTest('renders', async ({ mount, page }) => {
   await mount(`
@@ -371,12 +366,7 @@
   }
 );
 
-<<<<<<< HEAD
 regressionTest.describe('arrow key navigation', () => {
-  regressionTest.describe('ArrowDown', () => {
-    regressionTest('input -> slotted item', async ({ mount, page }) => {
-=======
-test.describe('arrow key navigation', () => {
   const expectFocusMoved = async (
     direction: 'ArrowDown' | 'ArrowUp',
     pattern: string,
@@ -388,9 +378,8 @@
     await expect(page.locator(selector)).toBeFocused();
   };
 
-  test.describe('ArrowDown', () => {
-    test('input -> slotted item', async ({ mount, page }) => {
->>>>>>> 5ca24466
+  regressionTest.describe('ArrowDown', () => {
+    regressionTest('input -> slotted item', async ({ mount, page }) => {
       await mount(`
         <ix-select>
           <ix-select-item value="1" label="Item 1">Test</ix-select-item>
@@ -551,108 +540,83 @@
       'wrap - add item -> dynamic item',
       async ({ mount, page }) => {
         await mount(`
-          <ix-select editable></ix-select>
-      `);
-
-<<<<<<< HEAD
-        const input = await page.locator('ix-select input');
+        <ix-select editable></ix-select>
+     `);
+
+        const input = page.locator('ix-select input');
         await input.focus();
         await input.fill('Item 1');
         await page.keyboard.press('Enter');
         await page.locator('ix-icon-button').click();
         await page.waitForSelector('.checkmark');
-=======
+
+        await input.clear();
+        await input.fill('I');
+        await page.waitForSelector('.add-item');
+
+        await page.keyboard.down('ArrowDown');
+        await page.keyboard.down('ArrowDown');
+
+        const addItem = page.locator('.add-item');
+        await expect(addItem).toBeFocused();
+
+        await expectFocusMoved('ArrowDown', '1', page);
+      }
+    );
+  });
+
+  regressionTest.describe('ArrowUp', () => {
+    regressionTest('dynamic item -> slot', async ({ mount, page }) => {
+      await mount(`
+        <ix-select editable>
+          <ix-select-item value="1" label="Item 1">Test</ix-select-item>
+        </ix-select>
+      `);
+
+      const input = page.locator('ix-select input');
+      await input.focus();
+      await input.fill('I');
+      await page.keyboard.down('Enter');
+      await page.locator('ix-icon-button').click();
+      await page.waitForSelector('.checkmark');
+
+      await expectFocusMoved('ArrowDown', '1', page);
+      await expectFocusMoved('ArrowDown', 'odd', page);
+      await expectFocusMoved('ArrowUp', '1', page);
+    });
+
+    regressionTest('add item -> slot', async ({ mount, page }) => {
+      await mount(`
+        <ix-select editable>
+          <ix-select-item value="1" label="Item 1">Test</ix-select-item>
+        </ix-select>
+      `);
+
+      const input = page.locator('ix-select input');
+      await input.focus();
+      await input.fill('I');
+      await page.waitForSelector('.add-item');
+
+      await expectFocusMoved('ArrowDown', '1', page);
+      await page.keyboard.down('ArrowDown');
+
+      const addItem = page.locator('.add-item');
+      await expect(addItem).toBeFocused();
+
+      await expectFocusMoved('ArrowUp', '1', page);
+    });
+
+    regressionTest('add item -> dynamic item', async ({ mount, page }) => {
+      await mount(`
+        <ix-select editable></ix-select>
+      `);
+
       const input = page.locator('ix-select input');
       await input.focus();
       await input.fill('Item 1');
       await page.keyboard.press('Enter');
       await page.locator('ix-icon-button').click();
       await page.waitForSelector('.checkmark');
->>>>>>> 5ca24466
-
-        await input.clear();
-        await input.fill('I');
-        await page.waitForSelector('.add-item');
-
-<<<<<<< HEAD
-        await page.keyboard.down('ArrowDown');
-        await page.waitForTimeout(100);
-        await page.keyboard.down('ArrowDown');
-        await page.waitForTimeout(100);
-=======
-      await page.keyboard.down('ArrowDown');
-      await page.keyboard.down('ArrowDown');
->>>>>>> 5ca24466
-
-        const addItem = page.locator('.add-item');
-        await expect(addItem).toBeFocused();
-
-<<<<<<< HEAD
-        await page.keyboard.down('ArrowDown');
-        await page.waitForTimeout(100);
-
-        const itemOne = page.locator('ix-select-item');
-        await expect(itemOne).toBeFocused();
-      }
-    );
-=======
-      await expectFocusMoved('ArrowDown', '1', page);
-    });
->>>>>>> 5ca24466
-  });
-
-  regressionTest.describe('ArrowUp', () => {
-    regressionTest('dynamic item -> slot', async ({ mount, page }) => {
-      await mount(`
-        <ix-select editable>
-          <ix-select-item value="1" label="Item 1">Test</ix-select-item>
-        </ix-select>
-      `);
-
-      const input = page.locator('ix-select input');
-      await input.focus();
-      await input.fill('I');
-      await page.keyboard.down('Enter');
-      await page.locator('ix-icon-button').click();
-      await page.waitForSelector('.checkmark');
-
-      await expectFocusMoved('ArrowDown', '1', page);
-      await expectFocusMoved('ArrowDown', 'odd', page);
-      await expectFocusMoved('ArrowUp', '1', page);
-    });
-
-    regressionTest('add item -> slot', async ({ mount, page }) => {
-      await mount(`
-        <ix-select editable>
-          <ix-select-item value="1" label="Item 1">Test</ix-select-item>
-        </ix-select>
-      `);
-
-      const input = page.locator('ix-select input');
-      await input.focus();
-      await input.fill('I');
-      await page.waitForSelector('.add-item');
-
-      await expectFocusMoved('ArrowDown', '1', page);
-      await page.keyboard.down('ArrowDown');
-
-      const addItem = page.locator('.add-item');
-      await expect(addItem).toBeFocused();
-
-      await expectFocusMoved('ArrowUp', '1', page);
-    });
-
-    regressionTest('add item -> dynamic item', async ({ mount, page }) => {
-      await mount(`
-        <ix-select editable></ix-select>
-      `);
-
-      const input = page.locator('ix-select input');
-      await input.focus();
-      await input.fill('Item 1');
-      await page.keyboard.press('Enter');
-      await page.locator('ix-icon-button').click();
-      await page.waitForSelector('.checkmark');
 
       await input.clear();
       await input.fill('I');
@@ -707,15 +671,14 @@
       await expect(addItem).toBeFocused();
     });
 
-<<<<<<< HEAD
     regressionTest(
       'wrap - dynamic item -> add item',
       async ({ mount, page }) => {
         await mount(`
-          <ix-select editable></ix-select>
-        `);
-
-        const input = await page.locator('ix-select input');
+        <ix-select editable></ix-select>
+     `);
+
+        const input = page.locator('ix-select input');
         await input.focus();
         await input.fill('Item 1');
         await page.keyboard.press('Enter');
@@ -726,39 +689,13 @@
         await input.fill('I');
         await page.waitForSelector('.add-item');
 
-        await page.keyboard.down('ArrowDown');
-        await page.waitForTimeout(100);
+        await expectFocusMoved('ArrowDown', '1', page);
         await page.keyboard.down('ArrowUp');
-        await page.waitForTimeout(100);
 
         const addItem = page.locator('.add-item');
         await expect(addItem).toBeFocused();
       }
     );
-=======
-    test('wrap - dynamic item -> add item', async ({ mount, page }) => {
-      await mount(`
-        <ix-select editable></ix-select>
-     `);
-
-      const input = page.locator('ix-select input');
-      await input.focus();
-      await input.fill('Item 1');
-      await page.keyboard.press('Enter');
-      await page.locator('ix-icon-button').click();
-      await page.waitForSelector('.checkmark');
-
-      await input.clear();
-      await input.fill('I');
-      await page.waitForSelector('.add-item');
-
-      await expectFocusMoved('ArrowDown', '1', page);
-      await page.keyboard.down('ArrowUp');
-
-      const addItem = page.locator('.add-item');
-      await expect(addItem).toBeFocused();
-    });
->>>>>>> 5ca24466
   });
 });
 

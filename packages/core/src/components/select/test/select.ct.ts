--- conflicted
+++ resolved
@@ -300,40 +300,35 @@
   }
 );
 
-<<<<<<< HEAD
+regressionTest(
+  'check if clear button visible in disabled',
+  async ({ mount, page }) => {
+    await mount(`
+        <ix-select value="2" allow-clear>
+          <ix-select-item value="1" label="Item 1">Test</ix-select-item>
+          <ix-select-item value="2" label="Item 2">Test</ix-select-item>
+          <ix-select-item value="3" label="Item 3">Test</ix-select-item>
+        </ix-select>
+    `);
+
+    const selectElement = page.locator('ix-select');
+    await expect(selectElement).toHaveClass(/hydrated/);
+
+    const clearButton = page.locator('ix-icon-button.clear.btn-icon-16');
+    await expect(clearButton).toBeVisible();
+
+    await selectElement.evaluate(
+      (select: HTMLIxSelectElement) => (select.disabled = true)
+    );
+
+    await expect(clearButton).not.toBeAttached();
+  }
+);
+
 regressionTest(
   'type in a novel item name in multiple mode, click outside',
   async ({ mount, page }) => {
     await mount(`
-=======
-test('check if clear button visible in disabled', async ({ mount, page }) => {
-  await mount(`
-        <ix-select value="2" allow-clear>
-          <ix-select-item value="1" label="Item 1">Test</ix-select-item>
-          <ix-select-item value="2" label="Item 2">Test</ix-select-item>
-          <ix-select-item value="3" label="Item 3">Test</ix-select-item>
-        </ix-select>
-    `);
-
-  const selectElement = page.locator('ix-select');
-  await expect(selectElement).toHaveClass(/hydrated/);
-
-  const clearButton = page.locator('ix-icon-button.clear.btn-icon-16');
-  await expect(clearButton).toBeVisible();
-
-  await selectElement.evaluate(
-    (select: HTMLIxSelectElement) => (select.disabled = true)
-  );
-
-  await expect(clearButton).not.toBeAttached();
-});
-
-test('type in a novel item name in multiple mode, click outside', async ({
-  mount,
-  page,
-}) => {
-  await mount(`
->>>>>>> cdc1ab5a
         <ix-select value="2" mode="multiple">
           <ix-select-item value="1" label="Item 1">Test</ix-select-item>
           <ix-select-item value="2" label="Item 2">Test</ix-select-item>

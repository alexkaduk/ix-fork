--- conflicted
+++ resolved
@@ -23,21 +23,6 @@
   </head>
   <body>
     <div style="margin: 0.5rem; display: block">
-<<<<<<< HEAD
-      <ix-message-bar style="margin-bottom: 0.5rem; display: block"
-        >Message text</ix-message-bar
-      >
-      <ix-message-bar
-        style="margin-bottom: 0.5rem; display: block"
-        type="warning"
-        >Message text</ix-message-bar
-      >
-      <ix-message-bar style="display: block" type="danger">
-        <div class="custom-message">
-          Message text <ix-button>Action</ix-button>
-        </div>
-      </ix-message-bar>
-=======
       <ix-message-bar style="margin-bottom: 0.5rem; display: block">Message text</ix-message-bar>
       <ix-message-bar style="margin-bottom: 0.5rem; display: block" type="warning">Message text</ix-message-bar>
       <ix-message-bar style="margin-bottom: 0.5rem; display: block" type="critical">Message text</ix-message-bar>
@@ -45,12 +30,11 @@
       <ix-message-bar style="margin-bottom: 0.5rem; display: block" type="neutral">Message text</ix-message-bar>
       <ix-message-bar style="margin-bottom: 0.5rem; display: block" type="primary">Message text</ix-message-bar>
       <ix-message-bar style="display: block" type="danger">
-        <div class="d-flex align-items-center justify-content-between">
+        <div class="custom-message">
           Message text <ix-button>Action</ix-button>
         </div>
       </ix-message-bar>
       <ix-message-bar style="margin-bottom: 0.5rem; display: block" type="alarm">Message text1</ix-message-bar>
->>>>>>> 0cf8aab1
     </div>
     <script src="http://127.0.0.1:8080/scripts/e2e/load-e2e-runtime.js"></script>
   </body>

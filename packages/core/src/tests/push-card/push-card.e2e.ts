--- conflicted
+++ resolved
@@ -35,18 +35,12 @@
   });
 });
 
-<<<<<<< HEAD
-regressionTest('push card expand', async ({ page, mount }) => {
-=======
-regressionTest.describe('push-card: overflow', () => {
-  regressionTest('should hide overflowing text', async ({ page }) => {
-    await page.goto('push-card/overflow');
-    expect(await page.screenshot({ fullPage: true })).toMatchSnapshot();
-  });
+regressionTest('should hide overflowing text', async ({ page }) => {
+  await page.goto('push-card/overflow');
+  expect(await page.screenshot({ fullPage: true })).toMatchSnapshot();
 });
 
-test('push card expand', async ({ page, mount }) => {
->>>>>>> bc118bf8
+regressionTest('push card expand', async ({ page, mount }) => {
   await mount(`
       <ix-push-card
         icon="bulb"

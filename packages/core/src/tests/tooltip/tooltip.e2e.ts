--- conflicted
+++ resolved
@@ -71,9 +71,6 @@
     });
   });
 
-<<<<<<< HEAD
-  regressionTest('tooltip position top', async ({ mount, page }) => {
-=======
   regressionTest('placement near viewport edge', async ({ page }) => {
     await page.goto('tooltip/placement-on-edge');
 
@@ -107,8 +104,7 @@
     expect(await page.screenshot({ fullPage: true })).toMatchSnapshot();
   });
 
-  test('tooltip position top', async ({ mount, page }) => {
->>>>>>> 79b01a78
+  regressionTest('tooltip position top', async ({ mount, page }) => {
     await mount(`
       <div style="padding: 10rem">
         <ix-button id="trigger">Trigger</ix-button>

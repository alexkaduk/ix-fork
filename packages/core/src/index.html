--- conflicted
+++ resolved
@@ -27,17 +27,12 @@
 
       defineCustomElements();
     </script>
-<<<<<<< HEAD
-
     <script type="module">
       import { defineCustomElements } from '/build/ix-icons/loader/index.es2017.js';
 
       defineCustomElements();
     </script>
-=======
->>>>>>> c8b2d3ca
   </head>
-
   <body style="margin: 0px; height: 100vh">
     <ix-playground-internal />
   </body>

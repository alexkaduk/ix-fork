<!--
SPDX-FileCopyrightText: 2024 Siemens AG

SPDX-License-Identifier: MIT
-->

<!DOCTYPE html>
<html dir="ltr" lang="en">
  <head>
    <meta charset="utf-8" />
    <meta
      name="viewport"
      content="width=device-width, initial-scale=1.0, minimum-scale=1.0, maximum-scale=5.0"
    />
    <title>Stencil Component Starter</title>

    <script type="module" src="/build/siemens-ix.esm.js"></script>
    <script nomodule src="/build/siemens-ix.js"></script>

    <link rel="stylesheet" href="/build/siemens-ix.css" />
    <link
      rel="stylesheet"
      href="/build/ix-brand-theme/dist/ix-brand-theme/ix-brand-theme.css"
    />
    <script type="module">
      import { defineCustomElements } from '/build/ix-brand-theme/loader/index.es2017.js';

      defineCustomElements();
    </script>
    <script type="module">
      import { defineCustomElements } from '/node_modules/@siemens/ix-icons/loader/index.es2017.js';

<<<<<<< HEAD
      defineCustomElements();
    </script>
  </head>
  <body style="margin: 0px; height: 100vh">
    <ix-playground-internal />
  </body>
=======
  <body style="margin: 0px; height: 100vh"></body>
>>>>>>> 4c969b5f
</html><|MERGE_RESOLUTION|>--- conflicted
+++ resolved
@@ -29,15 +29,7 @@
     </script>
     <script type="module">
       import { defineCustomElements } from '/node_modules/@siemens/ix-icons/loader/index.es2017.js';
-
-<<<<<<< HEAD
-      defineCustomElements();
     </script>
   </head>
-  <body style="margin: 0px; height: 100vh">
-    <ix-playground-internal />
-  </body>
-=======
   <body style="margin: 0px; height: 100vh"></body>
->>>>>>> 4c969b5f
 </html>
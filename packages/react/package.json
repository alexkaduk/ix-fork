--- conflicted
+++ resolved
@@ -60,23 +60,13 @@
     "vitest": "^2.1.3"
   },
   "peerDependencies": {
-<<<<<<< HEAD
-    "@siemens/ix-icons": "0.0.0-pr-72-20250227071449",
+    "@siemens/ix-icons": "3.0.0-alpha.0",
     "react": "^18 || ^19",
     "react-dom": "^18 || ^19"
   },
   "dependencies": {
-    "@siemens/ix": "~2.7.0",
+    "@siemens/ix": "~3.0.0-alpha.0",
     "@stencil/react-output-target": "^0.8.2",
-=======
-    "@siemens/ix-icons": "3.0.0-alpha.0",
-    "react": ">=18.3.1",
-    "react-dom": ">=18.3.1"
-  },
-  "dependencies": {
-    "@siemens/ix": "~3.0.0-alpha.0",
-    "@stencil/react-output-target": "^0.7.1",
->>>>>>> 26f212de
     "tslib": "*"
   }
 }
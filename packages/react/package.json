{
  "name": "@siemens/ix-react",
  "homepage": "https://ix.siemens.io",
  "bugs": "https://github.com/siemens/ix/issues",
  "repository": {
    "type": "git",
    "url": "https://github.com/siemens/ix",
    "directory": "packages/react"
  },
  "version": "2.7.0",
  "description": "Siemens iX for React",
  "main": "dist/index.js",
  "types": "dist/types/index.d.ts",
  "files": [
    "LICENSE",
    "README.md",
    "dist"
  ],
  "exports": {
    ".": {
      "import": "./dist/index.js",
      "types": "./dist/types/index.d.ts"
    },
    "./ssr": {
      "import": "./dist/ssr.js",
      "types": "./dist/types/ssr/components.d.ts"
    }
  },
  "scripts": {
    "build": "npm run clean && npm run compile",
    "clean": "rimraf dist && rimraf dist-transpiled",
    "compile": "rollup -c",
    "lint": "eslint src",
    "test": "vitest run",
    "test:watch": "vitest"
  },
  "author": "",
  "license": "MIT",
  "devDependencies": {
    "@rollup/plugin-typescript": "^8.5.0",
    "@siemens/ix": "workspace:*",
    "@testing-library/react": "^16.0.1",
    "@types/node": "^20.16.0",
    "@types/react": "^18",
    "@types/react-dom": "^18",
    "@vitejs/plugin-react": "^4.3.2",
    "eslint": "~8.21.0",
    "eslint-config-ix": "workspace:*",
    "eslint-plugin-react": "^7.35.0",
    "happy-dom": "^14.12.3",
    "jest": "^29.7.0",
    "jest-environment-jsdom": "^29.7.0",
    "react": "^18",
    "react-dom": "^18",
    "rimraf": "^6.0.1",
    "rollup": "^4.24.0",
    "rollup-plugin-preserve-directives": "^0.4.0",
    "shadow-dom-testing-library": "^1.11.2",
    "typescript": "^5.6.3",
    "vitest": "^2.1.3"
  },
  "peerDependencies": {
<<<<<<< HEAD
    "@siemens/ix-icons": "0.0.0-20240827135516",
    "react": "^18 || ^19",
    "react-dom": "^18 || ^19"
  },
  "dependencies": {
    "@siemens/ix": "~2.6.1",
    "@stencil/react-output-target": "^0.8.2",
=======
    "@siemens/ix-icons": "0.0.0-pr-69-20250203134847",
    "react": ">=18.3.1",
    "react-dom": ">=18.3.1"
  },
  "dependencies": {
    "@siemens/ix": "~2.7.0",
    "@stencil/react-output-target": "^0.7.1",
>>>>>>> b9b89e08
    "tslib": "*"
  }
}<|MERGE_RESOLUTION|>--- conflicted
+++ resolved
@@ -60,23 +60,13 @@
     "vitest": "^2.1.3"
   },
   "peerDependencies": {
-<<<<<<< HEAD
-    "@siemens/ix-icons": "0.0.0-20240827135516",
+    "@siemens/ix-icons": "0.0.0-pr-69-20250203134847",
     "react": "^18 || ^19",
     "react-dom": "^18 || ^19"
   },
   "dependencies": {
-    "@siemens/ix": "~2.6.1",
+    "@siemens/ix": "~2.7.0",
     "@stencil/react-output-target": "^0.8.2",
-=======
-    "@siemens/ix-icons": "0.0.0-pr-69-20250203134847",
-    "react": ">=18.3.1",
-    "react-dom": ">=18.3.1"
-  },
-  "dependencies": {
-    "@siemens/ix": "~2.7.0",
-    "@stencil/react-output-target": "^0.7.1",
->>>>>>> b9b89e08
     "tslib": "*"
   }
 }
{
  "private": true,
  "name": "mono-repo-ix",
  "version": "0.0.0",
  "license": "MIT",
  "description": "Siemens iX monorepo",
  "author": "Siemens AG",
  "homepage": "https://www.github.com/siemens/ix",
  "repository": {
    "type": "git",
    "url": "https://www.github.com/siemens/ix.git"
  },
  "bugs": {
    "url": "https://www.github.com/siemens/ix/issues"
  },
  "packageManager": "pnpm@9.3.0",
  "engines": {
    "pnpm": ">=9.x.x",
    "node": ">=18.x.x"
  },
  "scripts": {
    "docs": "dotenv -- turbo run start --filter=documentation",
    "build": "dotenv -- turbo run build",
    "storybook": "dotenv -- turbo run storybook",
    "start": "dotenv -- turbo run start",
    "turbo": "turbo",
    "lint": "dotenv -- turbo run lint",
    "format": "prettier --write ./packages/**/src/**/*.{ts,tsx,js,jsx,css,scss,html,vue,json}",
    "changelog": "conventional-changelog -p angular -i CHANGELOG.md -s -r 0",
    "visual-regression": "dotenv -- turbo run visual-regression",
<<<<<<< HEAD
    "test": "dotenv -- turbo run test --concurrency=1",
    "prepare": "pnpm git-hooks && pnpm disable-telemetry",
=======
    "test": "dotenv -- turbo run test",
    "prepare": "pnpm disable-telemetry",
>>>>>>> 8726afc0
    "disable-telemetry": "turbo telemetry disable",
    "compare-examples": "node ./scripts/compare-preview-examples-across-test-apps.js",
    "ci:version": "pnpm changeset version && pnpm i --lockfile-only",
    "ci:publish": "pnpm changeset publish",
    "ts-run": "tsx"
  },
  "dependencies": {
    "commander": "^12.1.0",
    "tslib": "^2.6.3"
  },
  "devDependencies": {
    "@actions/core": "^1.10.1",
    "@changesets/changelog-github": "^0.4.8",
<<<<<<< HEAD
    "@changesets/cli": "^2.27.7",
    "@commitlint/cli": "^17.8.1",
    "@commitlint/config-conventional": "^17.8.1",
    "dotenv-cli": "^7.4.2",
    "eslint": "^8.57.0",
    "eslint-config-prettier": "^8.10.0",
    "execa": "^5.1.1",
    "husky": "^8.0.3",
    "prettier": "^2.8.8",
    "prettier-plugin-organize-imports": "^3.2.4",
    "tsx": "^4.16.2",
    "turbo": "^2.1.1",
    "typescript": "^5.5.4"
=======
    "@changesets/cli": "^2.26.2",
    "dotenv-cli": "^7.3.0",
    "eslint": "^8.28.0",
    "eslint-config-prettier": "^8.5.0",
    "execa": "^5.1.1",
    "prettier": "^2.6.2",
    "prettier-plugin-organize-imports": "^3.2.1",
    "tsx": "^4.15.4",
    "turbo": "^2.0.4",
    "typescript": "^5.4.5"
>>>>>>> 8726afc0
  },
  "pnpm": {
    "patchedDependencies": {
      "@stencil/vue-output-target@0.8.8": "patches/@stencil__vue-output-target@0.8.8.patch"
    }
  }
}<|MERGE_RESOLUTION|>--- conflicted
+++ resolved
@@ -28,13 +28,8 @@
     "format": "prettier --write ./packages/**/src/**/*.{ts,tsx,js,jsx,css,scss,html,vue,json}",
     "changelog": "conventional-changelog -p angular -i CHANGELOG.md -s -r 0",
     "visual-regression": "dotenv -- turbo run visual-regression",
-<<<<<<< HEAD
     "test": "dotenv -- turbo run test --concurrency=1",
-    "prepare": "pnpm git-hooks && pnpm disable-telemetry",
-=======
-    "test": "dotenv -- turbo run test",
     "prepare": "pnpm disable-telemetry",
->>>>>>> 8726afc0
     "disable-telemetry": "turbo telemetry disable",
     "compare-examples": "node ./scripts/compare-preview-examples-across-test-apps.js",
     "ci:version": "pnpm changeset version && pnpm i --lockfile-only",
@@ -48,32 +43,16 @@
   "devDependencies": {
     "@actions/core": "^1.10.1",
     "@changesets/changelog-github": "^0.4.8",
-<<<<<<< HEAD
     "@changesets/cli": "^2.27.7",
-    "@commitlint/cli": "^17.8.1",
-    "@commitlint/config-conventional": "^17.8.1",
     "dotenv-cli": "^7.4.2",
     "eslint": "^8.57.0",
     "eslint-config-prettier": "^8.10.0",
     "execa": "^5.1.1",
-    "husky": "^8.0.3",
     "prettier": "^2.8.8",
     "prettier-plugin-organize-imports": "^3.2.4",
     "tsx": "^4.16.2",
     "turbo": "^2.1.1",
     "typescript": "^5.5.4"
-=======
-    "@changesets/cli": "^2.26.2",
-    "dotenv-cli": "^7.3.0",
-    "eslint": "^8.28.0",
-    "eslint-config-prettier": "^8.5.0",
-    "execa": "^5.1.1",
-    "prettier": "^2.6.2",
-    "prettier-plugin-organize-imports": "^3.2.1",
-    "tsx": "^4.15.4",
-    "turbo": "^2.0.4",
-    "typescript": "^5.4.5"
->>>>>>> 8726afc0
   },
   "pnpm": {
     "patchedDependencies": {
